import streamlit as st
import os
import json
import tempfile
from pathlib import Path
import asyncio
from datetime import datetime
import copy
from pdf_utils import PDFUtils  # Import the new class
# Import your existing modules
from openai import AzureOpenAI
from llama_resume_parser import ResumeParser
from standardizer import ResumeStandardizer
from db_manager import ResumeDBManager
from OCR_resume_parser import ResumeParserwithOCR
from final_retriever import run_retriever, render_formatted_resume  # Retriever engine
from job_matcher import JobMatcher, JobDescriptionAnalyzer  # Import both classes from job_matcher
import streamlit.components.v1 as components
<<<<<<< HEAD
=======
import base64

>>>>>>> 3841a402
# Set page configuration
st.set_page_config(
    page_title="HR Resume Bot",
    page_icon="📄",
    layout="wide",
    initial_sidebar_state="expanded"
)

# Custom CSS for improved UI
st.markdown("""
<style>
.main {
    padding: 2rem;
}
.stButton button {
    width: 100%;
}
.card {
    background-color: #f9f9f9;
    border-radius: 10px;
    padding: 20px;
    margin-bottom: 15px;
    border-left: 5px solid #0068c9;
}
.card:hover {
    box-shadow: 0 4px 8px rgba(0,0,0,0.1);
}
.candidate-name {
    font-size: 20px;
    font-weight: bold;
    color: #0068c9;
}
.contact-info {
    color: #444;
    margin: 10px 0;
}
.score-info {
    color: #666;
    font-size: 14px;
    margin-top: 10px;
    padding-top: 10px;
    border-top: 1px solid #eee;
}
.accepted {
    color: #28a745;
    font-weight: bold;
}
.rejected {
    color: #dc3545;
    font-weight: bold;
}
.result-count {
    font-size: 18px;
    font-weight: bold;
    margin-bottom: 20px;
}
</style>
""", unsafe_allow_html=True)

# Sidebar for app navigation and explanations
st.sidebar.title("HR Assistance Bot")
page = st.sidebar.selectbox("Navigate", [
    "Resume Search Engine",
    "JD-Resume Regeneration",
    "Upload & Process", 
    "Database Management", 
], index=0)  # Set index=0 to make Resume Search Engine the default

# Add explanatory text based on selected page
if page == "Resume Search Engine":
    st.sidebar.markdown("""
    """)
elif page == "JD-Resume Regeneration":
    st.sidebar.markdown("""
    ### 🎯 JD-Resume Regeneration
    This page allows you to:
    1. Input a job description
    2. Automatically extract relevant keywords
    3. Score and rank candidates based on their match
    4. View detailed matching analysis
    5. See only the most relevant candidates
    """)
elif page == "Upload & Process":
    st.sidebar.markdown("""
    ### 📤 Upload & Process
    This page allows you to:
    1. Upload multiple resume files (PDF/DOCX)
    2. Automatically process them through our pipeline:
       - Parse and extract content
       - Standardize the format
       - Store in database
    3. Preview processed resumes
    """)
elif page == "Database Management":
    st.sidebar.markdown("""
    ### 💾 Database Management
    This page enables you to:
    1. View all stored resumes
    2. Search resumes by specific fields
    3. View detailed resume information
    4. Manage the resume database
    """)

# Initialize session state for tracking job progress
if "processing_complete" not in st.session_state:
    st.session_state.processing_complete = False
if "standardizing_complete" not in st.session_state:
    st.session_state.standardizing_complete = False
if "db_upload_complete" not in st.session_state:
    st.session_state.db_upload_complete = False
if "processed_files" not in st.session_state:
    st.session_state.processed_files = []
if "standardized_files" not in st.session_state:
    st.session_state.standardized_files = []
if "uploaded_files" not in st.session_state:
    st.session_state.uploaded_files = []

# Initialize session state for job matcher
if "matcher" not in st.session_state:
    st.session_state.matcher = None
if "extracted_keywords" not in st.session_state:
    st.session_state.extracted_keywords = set()
if "job_matcher_results" not in st.session_state:
    st.session_state.job_matcher_results = []

def process_uploaded_files(uploaded_files):
    """Process uploaded resume files through the parser"""
    st.session_state.processing_complete = False
    st.session_state.standardizing_complete = False
    st.session_state.db_upload_complete = False
    st.session_state.processed_files = []

    st.write(f"Processing {len(uploaded_files)} files...")
    progress_bar = st.progress(0)
    status_text = st.empty()

    total_files = len(uploaded_files)
    processed_count = 0

    files_to_process = list(uploaded_files)

    for i, uploaded_file in enumerate(files_to_process):
        file_name = uploaded_file.name
        status_text.text(f"Processing {i+1}/{total_files}: {file_name}")

        temp_file_path = os.path.join(temp_dir, file_name)
        with open(temp_file_path, "wb") as f:
            f.write(uploaded_file.getbuffer())

        file_ext = Path(file_name).suffix.lower()
        parser = ResumeParser()  # Instantiate inside loop to avoid event loop issues

        if file_ext not in parser.SUPPORTED_EXTENSIONS:
            st.warning(f"Skipping {file_name}: Unsupported file type {file_ext}")
            continue

        try:
            parsed_resume = parser.parse_resume(temp_file_path)
            if parsed_resume:
                parsed_resume["timestamp"] = datetime.now().isoformat()
                parsed_resume["original_filename"] = file_name

                output_path = parsed_dir / f"{Path(file_name).stem}.json"
                with open(output_path, "w", encoding="utf-8") as f:
                    json.dump(parsed_resume, f, indent=2, ensure_ascii=False)

                st.session_state.processed_files.append(output_path)
                processed_count += 1
            else:
                st.warning(f"No content extracted from {file_name}")
        except Exception as e:
            st.error(f"Error parsing {file_name}: {str(e)}")

        progress_bar.progress((i + 1) / total_files)

    status_text.text(f"✅ Processed {processed_count}/{total_files} files")
    st.session_state.processing_complete = True
    
async def standardize_resumes():
    """Standardize the parsed resumes using ResumeStandardizer"""
    st.session_state.standardizing_complete = False
    st.session_state.standardized_files = []
    
    # Show status
    st.write(f"Standardizing {len(st.session_state.processed_files)} files...")
    
    progress_bar = st.progress(0)
    status_text = st.empty()
    
    # Initialize the standardizer
    try:
        standardizer = ResumeStandardizer()
    except ValueError as e:
        st.error(f"Error initializing standardizer: {e}")
        return
    
    total_files = len(st.session_state.processed_files)
    standardized_count = 0
    
    # Create a copy of processed files list to prevent any potential issues with iteration
    files_to_standardize = list(st.session_state.processed_files)
    
    for i, file_path in enumerate(files_to_standardize):
        status_text.text(f"Standardizing {i+1}/{total_files}: {file_path.name}")
        
        # Modify the standardizer to use our temp paths
        output_path = standardized_dir / file_path.name
        
        if output_path.exists():
            st.session_state.standardized_files.append(output_path)
            standardized_count += 1
            progress_bar.progress((i + 1) / total_files)
            continue
        
        try:
            with open(file_path, encoding="utf-8") as f:
                raw = json.load(f)
            
            content = raw.get("content", "")
            links = raw.get("links", [])
            
            if not content.strip():
                st.warning(f"Empty content in {file_path.name}, skipping.")
                continue
            
            prompt = standardizer.make_standardizer_prompt(content, links)
            raw_response = await standardizer.call_azure_llm(prompt)
            
            # Log raw response
            raw_log_path = standardized_dir / f"{file_path.stem}_raw.md"
            with open(raw_log_path, "w", encoding="utf-8") as f:
                f.write(raw_response)
            
            cleaned_json = standardizer.clean_llm_response(raw_response)
            parsed_json = json.loads(cleaned_json)
            
            # Add timestamp, file source and original filename
            parsed_json["timestamp"] = datetime.now().isoformat()
            parsed_json["source_file"] = str(file_path)
            if "original_filename" in raw:
                parsed_json["original_filename"] = raw["original_filename"]
            
            with open(output_path, "w", encoding="utf-8") as f:
                json.dump(parsed_json, f, indent=2, ensure_ascii=False)
            
            st.session_state.standardized_files.append(output_path)
            standardized_count += 1
        except Exception as e:
            st.error(f"Error standardizing {file_path.name}: {str(e)}")
        
        # Update progress
        progress_bar.progress((i + 1) / total_files)
    
    status_text.text(f"✅ Standardized {standardized_count}/{total_files} files")
    st.session_state.standardizing_complete = True

def convert_objectid_to_str(obj):
    """Recursively turn any ObjectId into its string form."""
    if isinstance(obj, dict):
        return {k: convert_objectid_to_str(v) for k, v in obj.items()}
    elif isinstance(obj, list):
        return [convert_objectid_to_str(i) for i in obj]
    # Match ObjectId by name to avoid importing bson here
    elif type(obj).__name__ == "ObjectId":
        return str(obj)
    else:
        return obj
    
def upload_to_mongodb():
    """Upload standardized resumes to MongoDB"""
    st.session_state.db_upload_complete = False
    
    progress_bar = st.progress(0)
    status_text = st.empty()
    
    # Initialize DB manager
    try:
        db_manager = ResumeDBManager()
    except Exception as e:
        st.error(f"Error connecting to MongoDB: {e}")
        return
    
    total_files = len(st.session_state.standardized_files)
    uploaded_count = 0
    
    for i, file_path in enumerate(st.session_state.standardized_files):
        status_text.text(f"Uploading {i+1}/{total_files}: {file_path.name}")
        
        try:
            with open(file_path, encoding="utf-8") as f:
                resume_data = json.load(f)
            
            # Insert or update in MongoDB
            db_manager.insert_or_update_resume(resume_data)
            uploaded_count += 1
            st.session_state.uploaded_files.append(file_path.name)
        except Exception as e:
            st.error(f"Error uploading {file_path.name}: {e}")
        
        # Update progress
        progress_bar.progress((i + 1) / total_files)
    
    status_text.text(f"✅ Uploaded {uploaded_count}/{total_files} resumes to MongoDB")
    st.session_state.db_upload_complete = True

def validate_and_reprocess_resumes(uploaded_files):
    """Validate standardized resumes and reprocess if 'name' is missing."""
    st.write("🔍 Validating standardized resumes...")
    reprocessed_count = 0

    for file_path in st.session_state.standardized_files:
        try:
            with open(file_path, encoding="utf-8") as f:
                resume_data = json.load(f)

            # Check if 'name' is missing
            if not resume_data.get("name") or len(resume_data.get("name").split()[0]) < 2:
                st.warning(f"⚠️ Missing 'name' in {file_path.name}. Reprocessing...")
                reprocessed_count += 1

                # Find the original file in uploaded files
                original_file_name = file_path.stem  # Remove .json extension
                original_file = next(
                    (file for file in uploaded_files if Path(file.name).stem == original_file_name),
                    None
                )

                if not original_file:
                    st.error(f"❌ Original file for {file_path.name} not found in uploaded files.")
                    continue

                # Save the uploaded file temporarily
                temp_file_path = temp_dir / original_file.name
                with open(temp_file_path, "wb") as f:
                    f.write(original_file.getbuffer())

                # Re-parse the original file
                parser = ResumeParserwithOCR()
                parsed_resume = parser.parse_resume(temp_file_path)

                if parsed_resume:
                    # Save parsed data
                    parsed_output_path = parsed_dir / f"{original_file_name}.json"
                    parser.save_to_json(parsed_resume, parsed_output_path)

                    # Re-standardize the parsed data
                    standardizer = ResumeStandardizer()
                    content = parsed_resume.get("content", "")
                    links = parsed_resume.get("links", [])
                    prompt = standardizer.make_standardizer_prompt(content, links)
                    raw_response = asyncio.run(standardizer.call_azure_llm(prompt))
                    cleaned_json = standardizer.clean_llm_response(raw_response)
                    parsed_json = json.loads(cleaned_json)

                    # Add metadata
                    parsed_json["timestamp"] = datetime.now().isoformat()
                    parsed_json["source_file"] = str(temp_file_path)
                    parsed_json["original_filename"] = original_file.name

                    # Save re-standardized data
                    with open(file_path, "w", encoding="utf-8") as f:
                        json.dump(parsed_json, f, indent=2, ensure_ascii=False)

                    st.success(f"✅ Reprocessed and standardized: {file_path.name}")
                else:
                    st.error(f"❌ Failed to re-parse {original_file.name}")
        except Exception as e:
            st.error(f"Error validating {file_path.name}: {e}")

    st.write(f"🔄 Reprocessed {reprocessed_count} resumes with missing 'name'.")

# Create temp directories for processing
temp_dir = Path(tempfile.gettempdir()) / "resume_processor"
parsed_dir = temp_dir / "parsed"
standardized_dir = temp_dir / "standardized"
for directory in [parsed_dir, standardized_dir]:
    directory.mkdir(parents=True, exist_ok=True)

# -------------------
# Page: Boolean Search Engine
# -------------------
if page == "Resume Search Engine":
    # Prevent duplicate set_page_config calls in the retriever module
    original_spc = st.set_page_config
    st.set_page_config = lambda *args, **kwargs: None

    try:
        run_retriever()
    finally:
        st.set_page_config = original_spc

# -------------------
# Page: JD-Resume Regeneration
# -------------------
elif page == "JD-Resume Regeneration":
    st.title("🎯 JD-Resume Regeneration")
    st.markdown("""
    Input a job description and let our AI-powered system:
    1. Extract relevant keywords  
    2. Score candidates based on match  
    3. Show detailed analysis  
    4. Retailor their resumes on the fly  
    """)

    # Create two tabs for different search types
    tab1, tab2 = st.tabs(["🔍 Company Database Search", "👤 Individual Candidate Search"])

    with tab1:
        st.markdown("### 🔍 Search Multiple Candidates")
        st.markdown("Enter a job description to find and evaluate multiple matching candidates.")

        job_description = st.text_area(
            "📝 Enter Job Description",
            height=200,
            placeholder="Paste the job description here.",
            key="bulk_jd"
        )

        if job_description and st.button("🔍 Find Matching Candidates", type="primary", key="bulk_search"):
            progress = st.progress(0)
            status = st.empty()
            with st.spinner("Analyzing and matching candidates…"):
                matcher = JobMatcher()
                st.session_state.matcher = matcher
                analyzer = JobDescriptionAnalyzer()
                kw = analyzer.extract_keywords(job_description)
                st.session_state.extracted_keywords = kw["keywords"]
                results = matcher.find_matching_candidates(
                    job_description,
                    progress_bar=progress,
                    status_text=status
                )
                st.session_state.job_matcher_results = results
            progress.empty()
            status.empty()

        if st.session_state.extracted_keywords:
            st.subheader("🔑 Extracted Keywords")
            st.write(", ".join(sorted(st.session_state.extracted_keywords)))

        if st.session_state.job_matcher_results:
            accepted = [c for c in st.session_state.job_matcher_results if c["status"] == "Accepted"]
            if accepted:
                st.success(f"✅ Found {len(accepted)} matching candidates")
                st.subheader("📋 Detailed Candidate Profiles")
                for cand in accepted:
                    with st.expander(f"👤 {cand['name']} - Score: {cand['score']}/100", expanded=False):
                        st.markdown(f"""
                        <div class="card">
                        <div class="candidate-name">{cand['name']}</div>
                        <div class="contact-info">
                            📧 {cand['email']} | 📱 {cand['phone']}
                        </div>
                        <div class="score-info">
                            Score: {cand['score']}/100 | 
                            Status: <span class="{cand['status'].lower()}">{cand['status']}</span>
                        </div>
                        </div>
                        """, unsafe_allow_html=True)

                        st.markdown("#### 📊 Matching Analysis")
                        st.markdown(cand["reason"])

                        # Add retailor resume button
                        if st.button("🔄 Retailor Resume", key=f"retailor_bulk_{cand['mongo_id']}"):
                            with st.spinner("Retailoring resume..."):
                                safe_resume = convert_objectid_to_str(cand["resume"])
                                # Get matcher from session state
                                matcher = st.session_state.get('matcher')
                                if matcher:
                                    new_res = matcher.resume_retailor.retailor_resume(
                                        safe_resume,
                                        st.session_state.extracted_keywords,
                                        job_description
                                    )
                                if new_res:
                                        st.success("Resume retailored successfully!")
                                        # Store the retailored resume in session state
                                        st.session_state[f'resume_data_{cand["mongo_id"]}'] = new_res
                                        st.session_state[f'pdf_ready_{cand["mongo_id"]}'] = False
                                else:
                                    st.error("Error: Job matcher not initialized. Please try searching again.")

                        # Show editable form and PDF generation if resume has been retailored
                        if f'resume_data_{cand["mongo_id"]}' in st.session_state:
                            with st.form(key=f"resume_edit_form_{cand['mongo_id']}"):
                                resume_data = st.session_state[f'resume_data_{cand["mongo_id"]}']
                                resume_data["name"] = st.text_input("Name", value=resume_data.get("name", ""))
                                resume_data["title"] = st.text_input("Title", value=resume_data.get("title", ""))
                                resume_data["summary"] = st.text_area("Summary", value=resume_data.get("summary", ""), height=100)
                                
                                st.subheader("Education")
                                for i, edu in enumerate(resume_data["education"]):
                                    st.markdown(f"**Education {i+1}**")
                                    edu_col1, edu_col2, edu_col3 = st.columns(3)
                                    with edu_col1:
                                        edu["institution"] = st.text_input(f"Institution {i+1}", value=edu.get("institution", ""), key=f"institution_{cand['mongo_id']}_{i}")
                                    with edu_col2:
                                        edu["degree"] = st.text_input(f"Degree {i+1}", value=edu.get("degree", ""), key=f"degree_{cand['mongo_id']}_{i}")
                                    with edu_col3:
                                        edu["year"] = st.text_input(f"Year {i+1}", value=edu.get("year", ""), key=f"year_{cand['mongo_id']}_{i}")
                                    btn_col1, btn_col2, btn_col3 = st.columns([1, 1, 1])
                                    with btn_col1:
                                        if st.form_submit_button(f"⬆️ Edu {i+1}"):
                                            if i > 0:
                                                resume_data["education"][i - 1], resume_data["education"][i] = resume_data["education"][i], resume_data["education"][i - 1]
                                    with btn_col2:
                                        if st.form_submit_button(f"⬇️ Edu {i+1}"):
                                            if i < len(resume_data["education"]) - 1:
                                                resume_data["education"][i + 1], resume_data["education"][i] = resume_data["education"][i], resume_data["education"][i + 1]
                                    with btn_col3:
                                        if st.form_submit_button(f"🗑️ Delete Edu {i+1}"):
                                            resume_data["education"].pop(i)
                                if st.form_submit_button("➕ Add Education"):
                                    resume_data["education"].append({"institution": "", "degree": "", "year": ""})

                                st.subheader("Projects")
                                for i, proj in enumerate(resume_data["projects"]):
                                    st.markdown(f"**Project {i+1}**")
                                    proj["title"] = st.text_input(f"Title {i+1}", value=proj.get("title", ""), key=f"title_{cand['mongo_id']}_{i}")
                                    proj["description"] = st.text_area(f"Description {i+1}", value=proj.get("description", ""), key=f"desc_{cand['mongo_id']}_{i}")
                                    proj_btn_col1, proj_btn_col2, proj_btn_col3 = st.columns([1, 1, 1])
                                    with proj_btn_col1:
                                        if st.form_submit_button(f"⬆️ Move Up {i+1}"):
                                            if i > 0:
                                                resume_data["projects"][i - 1], resume_data["projects"][i] = resume_data["projects"][i], resume_data["projects"][i - 1]
                                    with proj_btn_col2:
                                        if st.form_submit_button(f"⬇️ Move Down {i+1}"):
                                            if i < len(resume_data["projects"]) - 1:
                                                resume_data["projects"][i + 1], resume_data["projects"][i] = resume_data["projects"][i], resume_data["projects"][i + 1]
                                    with proj_btn_col3:
                                        if st.form_submit_button(f"🗑️ Delete {i+1}"):
                                            resume_data["projects"].pop(i)
                                if st.form_submit_button("➕ Add Project"):
                                    resume_data["projects"].append({"title": "", "description": ""})

                                st.subheader("Skills")
                                updated_skills = []
                                for i, skill in enumerate(resume_data["skills"]):
                                    skill_col1, skill_col2, skill_col3, skill_col4 = st.columns([4, 1, 1, 1])
                                    with skill_col1:
                                        skill_input = st.text_input(f"Skill {i+1}", value=skill, key=f"skill_input_{cand['mongo_id']}_{i}")
                                        updated_skills.append(skill_input)
                                    with skill_col2:
                                        if st.form_submit_button(f"⬆️ Skill {i+1}"):
                                            if i > 0:
                                                resume_data["skills"][i - 1], resume_data["skills"][i] = resume_data["skills"][i], resume_data["skills"][i - 1]
                                    with skill_col3:
                                        if st.form_submit_button(f"⬇️ Skill {i+1}"):
                                            if i < len(resume_data["skills"]) - 1:
                                                resume_data["skills"][i + 1], resume_data["skills"][i] = resume_data["skills"][i], resume_data["skills"][i + 1]
                                    with skill_col4:
                                        if st.form_submit_button(f" Delete Skill {i+1}"):
                                            resume_data["skills"].pop(i)
                                if st.form_submit_button("➕ Add Skill"):
                                    resume_data["skills"].append("")
                                submit_button = st.form_submit_button("Update and Generate New PDF")
                            if submit_button:
                                resume_data["skills"] = [s.strip() for s in updated_skills if s.strip()]
                                st.session_state[f'resume_data_{cand["mongo_id"]}'] = copy.deepcopy(resume_data)
                                with st.spinner("Generating PDF..."):
                                    pdf_file, html_out = PDFUtils.generate_pdf(resume_data)
                                    pdf_b64 = PDFUtils.get_base64_pdf(pdf_file)
                                    st.session_state[f'generated_pdf_{cand["mongo_id"]}'] = pdf_file
                                    st.session_state[f'generated_pdf_b64_{cand["mongo_id"]}'] = pdf_b64
                                    st.session_state[f'pdf_ready_{cand["mongo_id"]}'] = True
                                    st.success("PDF generated successfully!")

                        # Show PDF preview and download if available
                        if st.session_state.get(f'pdf_ready_{cand["mongo_id"]}', False):
                            st.markdown("### 📄 Generated PDF Preview")
                            pdf_b64 = st.session_state[f'generated_pdf_b64_{cand["mongo_id"]}']
                            pdf_display = f'<iframe src="data:application/pdf;base64,{pdf_b64}" width="700" height="900" type="application/pdf"></iframe>'
                            st.markdown(pdf_display, unsafe_allow_html=True)
                            st.download_button(
                                "📥 Download PDF",
                                data=st.session_state[f'generated_pdf_{cand["mongo_id"]}'],
                                file_name=f"{resume_data.get('name', 'resume').replace(' ', '_')}.pdf",
                                mime="application/pdf",
                                key=f"pdf_download_{cand['mongo_id']}"
                            )

                            # Add generate summary, editable text area, and copy button
                            st.markdown("### 📝 Candidate Pitch Summary")
                            if st.button("✨ Generate Summary", key=f"generate_summary_{cand['mongo_id']}", use_container_width=True):
                                with st.spinner("Generating candidate summary..."):
                                    summary_prompt = (
                                        f"You are an expert HR professional. You MUST infer and assign a professional job title for the candidate based on the job description and their experience/skills. Do not leave the title blank. If unsure, use the most relevant title from the job description. Then, write a detailed, information-rich, single-paragraph professional summary (8-10 sentences) to introduce the following candidate to a client for a job opportunity. The summary should be written in third person, using formal and business-appropriate language, and should avoid any informal, overly enthusiastic, or emotional expressions. The summary must be comprehensive and cover the candidate's technical expertise, relevant experience, key achievements, major projects, technologies and frameworks used, leadership, teamwork, impact, and educational background as they pertain to the job description. Be specific about programming languages, frameworks, tools, and platforms the candidate has worked with. Mention any certifications or notable accomplishments. The summary should reflect high ethical standards and professionalism, and should not include any bullet points, excitement, or casual language. Use only facts from the provided information and do not invent or exaggerate. The summary should be suitable for inclusion in a formal client communication and should be at least 8-10 sentences long.\n\nReturn your response as a JSON object with two fields: 'title' and 'summary'.\n\nCandidate Information:\nName: {resume_data.get('name', '')}\nTitle: {resume_data.get('title', '')}\nSummary: {resume_data.get('summary', '')}\nSkills: {', '.join(resume_data.get('skills', []))}\n\nProjects:\n{json.dumps(resume_data.get('projects', []), indent=2)}\n\nEducation:\n{json.dumps(resume_data.get('education', []), indent=2)}\n\nJob Description:\n{job_description}"
                                    )
                                    try:
                                        client = AzureOpenAI(
                                            api_key=st.secrets["azure_openai"]["api_key"],
                                            api_version=st.secrets["azure_openai"]["api_version"],
                                            azure_endpoint=st.secrets["azure_openai"]["endpoint"]
                                        )
                                        response = client.chat.completions.create(
                                            model=st.secrets["azure_openai"]["deployment"],
                                            messages=[
                                                {"role": "system", "content": "You are an expert HR professional who writes compelling candidate summaries."},
                                                {"role": "user", "content": summary_prompt}
                                            ],
                                            temperature=0.7,
                                            response_format={"type": "json_object"}
                                        )
                                        result = response.choices[0].message.content.strip()
                                        try:
                                            result_json = json.loads(result)
                                            # Fallback: If title is empty, use the first line of the job description or a default
                                            title = result_json.get("title", "").strip()
                                            if not title:
                                                title = job_description.split("\n")[0].split("-")[0].split(":")[0].split(".")[0].strip()
                                                if not title:
                                                    title = "Candidate"
                                            resume_data["title"] = title
                                            st.session_state[f'candidate_summary_{cand["mongo_id"]}'] = result_json.get("summary", "")
                                        except Exception as e:
                                            st.session_state[f'candidate_summary_{cand["mongo_id"]}'] = result
                                    except Exception as e:
                                        st.error(f"Error generating summary: {str(e)}")
                            summary = st.session_state.get(f'candidate_summary_{cand["mongo_id"]}', "")
                            summary = st.text_area(
                                "Edit the summary as needed",
                                value=summary,
                                height=400,
                                key=f"summary_edit_{cand['mongo_id']}"
                            )
                            # Clean copy button using a hidden textarea inside the HTML component
                            components.html(f'''
                                <textarea id="copyText_{cand['mongo_id']}" style="position:absolute;left:-9999px;">{summary}</textarea>
                                <button style="margin-top:10px;padding:8px 16px;font-size:16px;border-radius:5px;background:#0068c9;color:white;border:none;cursor:pointer;"
                                    onclick="var copyText = document.getElementById('copyText_{cand['mongo_id']}'); copyText.style.display='block'; copyText.select(); document.execCommand('copy'); copyText.style.display='none'; alert('Copied!');">
                                    📋 Copy Summary
                                </button>
                            ''', height=60)
        elif job_description:
            st.info("👆 Click 'Find Matching Candidates' to start.")
        else:
            st.info("👆 Enter a job description to begin matching.")

    with tab2:
        st.markdown("### 👤 Search & Retailor for a Specific Candidate")
        st.markdown("Find a specific candidate and retailor their resume for a particular job.")
        
        col1, col2 = st.columns([1, 3])
        with col1:
            search_field = st.selectbox("Search by", ["Name", "Employee ID"], index=1)
        with col2:
            label = f"Enter candidate {search_field}" if search_field == "Name" else "Enter candidate Employee ID"
            search_value = st.text_input(label)

        # Always show job description input and search button
        job_description_single = st.text_area(
            "Enter Job Description for This Candidate", 
            height=150, 
            key="single_jd",
            placeholder="Paste the job description here."
        )

        if st.button("Find & Retailor for This Candidate", type="primary", key="single_search"):
            if not search_value or not job_description_single.strip():
                st.warning("Please enter both candidate info and job description.")
            else:
                from db_manager import ResumeDBManager
                db_manager = ResumeDBManager()
                # Build the query based on the selected search field
                if search_field == "Name":
                    query = {"name": {"$regex": f"^{search_value}$", "$options": "i"}}
                elif search_field == "Employee ID":
                    query = {"ID": {"$regex": f"^{search_value}$", "$options": "i"}}
                else:
                    query = {search_field.lower(): {"$regex": f"^{search_value}$", "$options": "i"}}
                results = db_manager.find(query)
                if not results:
                    st.error("No candidate found with that info.")
                else:
                    # If multiple, let user pick
                    if len(results) > 1:
                        st.warning("Multiple candidates found. Please select the correct one.")
                        options = [
                            f"{c.get('name', 'Unknown')} | {c.get('email', 'No email')} | {c.get('phone', 'No phone')}"
                            for c in results
                        ]
                        selected = st.selectbox("Select Candidate", options)
                        idx = options.index(selected)
                        candidate = results[idx]
                    else:
                        candidate = results[0]
                    
                    st.success(f"Found candidate: {candidate.get('name', 'Unknown')}")
                    analyzer = JobDescriptionAnalyzer()
                    keywords = analyzer.extract_keywords(job_description_single)
                    matcher = JobMatcher()
                    
                    with st.spinner("🔄 Retailoring resume..."):
                        retailored = matcher.resume_retailor.retailor_resume(
                            convert_objectid_to_str(candidate),
                            keywords["keywords"],
                            job_description_single
                        )
                    
                    if retailored:
                        # Initialize session state for resume data with all required fields
                        st.session_state.resume_data = retailored
                        st.session_state.resume_data.setdefault("education", [])
                        st.session_state.resume_data.setdefault("projects", [])
                        st.session_state.resume_data.setdefault("skills", [])
                        st.session_state.resume_data.setdefault("name", "")
                        st.session_state.resume_data.setdefault("title", "")
                        st.session_state.resume_data.setdefault("summary", "")
                        st.session_state.pdf_ready_single = False

        # Editable form and PDF preview for individual candidate
        if st.session_state.get("resume_data") is not None:
            with st.form(key="resume_edit_form_single"):
                resume_data = st.session_state.resume_data
                resume_data["name"] = st.text_input("Name", value=resume_data.get("name", ""))
                resume_data["title"] = st.text_input("Title", value=resume_data.get("title", ""))
                resume_data["summary"] = st.text_area("Summary", value=resume_data.get("summary", ""), height=100)
                st.subheader("Education")
                for i, edu in enumerate(resume_data["education"]):
                    st.markdown(f"**Education {i+1}**")
                    edu_col1, edu_col2, edu_col3 = st.columns(3)
                    with edu_col1:
                        edu["institution"] = st.text_input(f"Institution {i+1}", value=edu.get("institution", ""), key=f"institution_single_{i}")
                    with edu_col2:
                        edu["degree"] = st.text_input(f"Degree {i+1}", value=edu.get("degree", ""), key=f"degree_single_{i}")
                    with edu_col3:
                        edu["year"] = st.text_input(f"Year {i+1}", value=edu.get("year", ""), key=f"year_single_{i}")
                    btn_col1, btn_col2, btn_col3 = st.columns([1, 1, 1])
                    with btn_col1:
                        if st.form_submit_button(f"⬆️ Edu {i+1}"):
                            if i > 0:
                                resume_data["education"][i - 1], resume_data["education"][i] = resume_data["education"][i], resume_data["education"][i - 1]
                    with btn_col2:
                        if st.form_submit_button(f"⬇️ Edu {i+1}"):
                            if i < len(resume_data["education"]) - 1:
                                resume_data["education"][i + 1], resume_data["education"][i] = resume_data["education"][i], resume_data["education"][i + 1]
                    with btn_col3:
                        if st.form_submit_button(f"🗑️ Delete Edu {i+1}"):
                            resume_data["education"].pop(i)
                if st.form_submit_button("➕ Add Education"):
                    resume_data["education"].append({"institution": "", "degree": "", "year": ""})
                st.subheader("Projects")
                for i, proj in enumerate(resume_data["projects"]):
                    st.markdown(f"**Project {i+1}**")
                    proj["title"] = st.text_input(f"Title {i+1}", value=proj.get("title", ""), key=f"title_single_{i}")
                    proj["description"] = st.text_area(f"Description {i+1}", value=proj.get("description", ""), key=f"desc_single_{i}")
                    proj_btn_col1, proj_btn_col2, proj_btn_col3 = st.columns([1, 1, 1])
                    with proj_btn_col1:
                        if st.form_submit_button(f"⬆️ Move Up {i+1}"):
                            if i > 0:
                                resume_data["projects"][i - 1], resume_data["projects"][i] = resume_data["projects"][i], resume_data["projects"][i - 1]
                    with proj_btn_col2:
                        if st.form_submit_button(f"⬇️ Move Down {i+1}"):
                            if i < len(resume_data["projects"]) - 1:
                                resume_data["projects"][i + 1], resume_data["projects"][i] = resume_data["projects"][i], resume_data["projects"][i + 1]
                    with proj_btn_col3:
                        if st.form_submit_button(f"🗑️ Delete {i+1}"):
                            resume_data["projects"].pop(i)
                if st.form_submit_button("➕ Add Project"):
                    resume_data["projects"].append({"title": "", "description": ""})
                st.subheader("Skills")
                updated_skills = []
                for i, skill in enumerate(resume_data["skills"]):
                    skill_col1, skill_col2, skill_col3, skill_col4 = st.columns([4, 1, 1, 1])
                    with skill_col1:
                        skill_input = st.text_input(f"Skill {i+1}", value=skill, key=f"skill_input_single_{i}")
                        updated_skills.append(skill_input)
                    with skill_col2:
                        if st.form_submit_button(f"⬆️ Skill {i+1}"):
                            if i > 0:
                                resume_data["skills"][i - 1], resume_data["skills"][i] = resume_data["skills"][i], resume_data["skills"][i - 1]
                    with skill_col3:
                        if st.form_submit_button(f"⬇️ Skill {i+1}"):
                            if i < len(resume_data["skills"]) - 1:
                                resume_data["skills"][i + 1], resume_data["skills"][i] = resume_data["skills"][i], resume_data["skills"][i + 1]
                    with skill_col4:
                        if st.form_submit_button(f" Delete Skill {i+1}"):
                            resume_data["skills"].pop(i)
                if st.form_submit_button("➕ Add Skill"):
                    resume_data["skills"].append("")
                submit_button = st.form_submit_button("Update and Generate New PDF")
            if submit_button:
                resume_data["skills"] = [s.strip() for s in updated_skills if s.strip()]
                st.session_state.resume_data = copy.deepcopy(resume_data)
                with st.spinner("Generating PDF..."):
                    pdf_file, html_out = PDFUtils.generate_pdf(resume_data)
                    pdf_b64 = PDFUtils.get_base64_pdf(pdf_file)
                    st.session_state.generated_pdf = pdf_file
                    st.session_state.generated_pdf_b64 = pdf_b64
                    st.session_state.pdf_ready_single = True
                    st.success("PDF generated successfully!")
        # After the form, show the PDF preview and download if available
        if st.session_state.get("pdf_ready_single", False):
            st.markdown("### 📄 Generated PDF Preview")
            pdf_b64 = st.session_state.generated_pdf_b64
            pdf_display = f'<iframe src="data:application/pdf;base64,{pdf_b64}" width="700" height="900" type="application/pdf"></iframe>'
            st.markdown(pdf_display, unsafe_allow_html=True)
            st.download_button(
                "📄 Download PDF",
                data=st.session_state.generated_pdf,
                file_name=f"{st.session_state.resume_data.get('name', 'resume').replace(' ', '_')}.pdf",
                mime="application/pdf",
                key="pdf_download_single"
            )
            st.markdown("### 📝 Candidate Pitch Summary")
            if st.button("✨ Generate Summary", key="generate_summary_single", use_container_width=True):
                with st.spinner("Generating candidate summary..."):
                    summary_prompt = (
                        f"You are an expert HR professional. You MUST infer and assign a professional job title for the candidate based on the job description and their experience/skills. Do not leave the title blank. If unsure, use the most relevant title from the job description. Then, write a detailed, information-rich, single-paragraph professional summary (8-10 sentences) to introduce the following candidate to a client for a job opportunity. The summary should be written in third person, using formal and business-appropriate language, and should avoid any informal, overly enthusiastic, or emotional expressions. The summary must be comprehensive and cover the candidate's technical expertise, relevant experience, key achievements, major projects, technologies and frameworks used, leadership, teamwork, impact, and educational background as they pertain to the job description. Be specific about programming languages, frameworks, tools, and platforms the candidate has worked with. Mention any certifications or notable accomplishments. The summary should reflect high ethical standards and professionalism, and should not include any bullet points, excitement, or casual language. Use only facts from the provided information and do not invent or exaggerate. The summary should be suitable for inclusion in a formal client communication and should be at least 8-10 sentences long.\n\nReturn your response as a JSON object with two fields: 'title' and 'summary'.\n\nCandidate Information:\nName: {st.session_state.resume_data.get('name', '')}\nTitle: {st.session_state.resume_data.get('title', '')}\nSummary: {st.session_state.resume_data.get('summary', '')}\nSkills: {', '.join(st.session_state.resume_data.get('skills', []))}\n\nProjects:\n{json.dumps(st.session_state.resume_data.get('projects', []), indent=2)}\n\nEducation:\n{json.dumps(st.session_state.resume_data.get('education', []), indent=2)}\n\nJob Description:\n{job_description_single}"
                    )
                    try:
                        client = AzureOpenAI(
                            api_key=st.secrets["azure_openai"]["api_key"],
                            api_version=st.secrets["azure_openai"]["api_version"],
                            azure_endpoint=st.secrets["azure_openai"]["endpoint"]
                        )
                        response = client.chat.completions.create(
                            model=st.secrets["azure_openai"]["deployment"],
                            messages=[
                                {"role": "system", "content": "You are an expert HR professional who writes compelling candidate summaries."},
                                {"role": "user", "content": summary_prompt}
                            ],
                            temperature=0.7,
                            response_format={"type": "json_object"}
                        )
                        result = response.choices[0].message.content.strip()
                        try:
                            result_json = json.loads(result)
                            # Fallback: If title is empty, use the first line of the job description or a default
                            title = result_json.get("title", "").strip()
                            if not title:
                                title = job_description_single.split("\n")[0].split("-")[0].split(":")[0].split(".")[0].strip()
                                if not title:
                                    title = "Candidate"
                            st.session_state.resume_data["title"] = title
                            st.session_state.candidate_summary_single = result_json.get("summary", "")
                        except Exception as e:
                            st.session_state.candidate_summary_single = result
                    except Exception as e:
                        st.error(f"Error generating summary: {str(e)}")
            summary = st.session_state.get("candidate_summary_single", "")
            summary = st.text_area(
                "Edit the summary as needed",
                value=summary,
                height=400,
                key="summary_edit_single"
            )
            # Clean copy button using a hidden textarea inside the HTML component
            components.html(f'''
                <textarea id="copyText_single" style="position:absolute;left:-9999px;">{summary}</textarea>
                <button style="margin-top:10px;padding:8px 16px;font-size:16px;border-radius:5px;background:#0068c9;color:white;border:none;cursor:pointer;"
                    onclick="var copyText = document.getElementById('copyText_single'); copyText.style.display='block'; copyText.select(); document.execCommand('copy'); copyText.style.display='none'; alert('Copied!');">
                    📋 Copy Summary
                </button>
            ''', height=60)

# -------------------
# Page: Upload & Process Resumes
# -------------------
elif page == "Upload & Process":
    st.title("📄 Resume Processing Pipeline")
    st.markdown("""
    ### Streamlined Resume Processing
    Upload your resume files and let our AI-powered pipeline handle the rest. The system will automatically:
    1. Extract and parse content from your resumes
    2. Standardize the information into a consistent format
    3. Store the processed data in our database
    
    Supported formats: PDF, DOCX
""")

    uploaded_files = st.file_uploader(
        "📤 Upload Resume Files", 
        type=["pdf", "docx"], 
        accept_multiple_files=True,
        key="resume_uploader",
        help="Upload PDF or DOCX resume files"
    )

    # Track uploaded files in session state for persistence
    if "uploaded_file_names" not in st.session_state:
        st.session_state.uploaded_file_names = []

    # Update the list of uploaded file names
    if uploaded_files:
        current_file_names = [file.name for file in uploaded_files]
        if sorted(current_file_names) != sorted(st.session_state.uploaded_file_names):
            st.session_state.uploaded_file_names = current_file_names
            st.session_state.processing_complete = False
            st.session_state.standardizing_complete = False
            st.session_state.db_upload_complete = False
            st.session_state.processed_files = []
            st.session_state.standardized_files = []
            st.session_state.uploaded_files = []

    # Combined processing button
    if uploaded_files:
        if st.button("🚀 Process Resumes", type="primary", use_container_width=True):
            with st.spinner("Processing resumes..."):
                # Step 1: Parse
                process_uploaded_files(uploaded_files)
                st.success("✅ Parsing complete!")
                
                # Step 2: Standardize
                asyncio.run(standardize_resumes())
                st.success("✅ Standardization complete!")

                # Step 3: Validate and reprocess if necessary
                validate_and_reprocess_resumes(uploaded_files)
                
                # Step 4: Upload to MongoDB
                upload_to_mongodb()
                st.success("✅ Database upload complete!")
    else:
        st.info("👆 Please upload resume files to begin processing")

    # Display processing status
    st.subheader("📊 Processing Status")
    status_col1, status_col2, status_col3 = st.columns(3)
    with status_col1:
        if st.session_state.processing_complete:
            st.success(f"✅ Parsed {len(st.session_state.processed_files)} files")
        else:
            st.info("⏳ Waiting for parsing...")
    with status_col2:
        if st.session_state.standardizing_complete:
            st.success(f"✅ Standardized {len(st.session_state.standardized_files)} files")
        elif st.session_state.processing_complete:
            st.info("⏳ Ready to standardize")
        else:
            st.info("⏳ Waiting for parsing...")
    with status_col3:
        if st.session_state.db_upload_complete:
            st.success(f"✅ Uploaded {len(st.session_state.uploaded_files)} files to MongoDB")
        elif st.session_state.standardizing_complete:
            st.info("⏳ Ready to upload to MongoDB")
        else:
            st.info("⏳ Waiting for standardization...")

    # Display file previews if processed
    if st.session_state.standardized_files:
        st.subheader("👀 Preview Processed Resumes")
        selected_file = st.selectbox(
            "Select a resume to preview", 
            options=[f.name for f in st.session_state.standardized_files]
        )
        if selected_file:
            file_path = standardized_dir / selected_file
            with open(file_path, "r", encoding="utf-8") as f:
                resume_data = json.load(f)
            st.markdown("---")
            render_formatted_resume(resume_data)

# -------------------
# Page: Database Management
# -------------------
elif page == "Database Management":
    st.title("💾 Resume Database Management")
    
    st.markdown("""
    ### Database Operations
    
    #### Available Operations:
    1. - See complete list of candidates in database
       - View detailed information in table format
    
    2. **Search Candidates By:**
       - Name
       - Employee ID 
       - Location
       - College/University
    """)


    try:
        db_manager = ResumeDBManager()
        query_type = st.radio("Select Query Type", ["View All Resumes", "Search by Field"])
        
        if query_type == "View All Resumes":
            if "all_resumes_results" not in st.session_state:
                st.session_state.all_resumes_results = []
            if st.button("📥 Fetch All Resumes", use_container_width=True) or st.session_state.all_resumes_results:
                with st.spinner("Fetching resumes..."):
                    if not st.session_state.all_resumes_results:
                        st.session_state.all_resumes_results = db_manager.find({})
                    results = st.session_state.all_resumes_results
                    st.success(f"Found {len(results)} resumes")
                    if results:
                        resume_data = []
                        for res in results:
                            resume_data.append({
                                "ID": res.get("ID", "N/A"),
                                "Name": res.get("name", "N/A"),
                                "Email": res.get("email", "N/A"),
                                "Skills": ", ".join(res.get("skills", [])[:3]) + ("..." if len(res.get("skills", [])) > 3 else "")
                            })
                        st.dataframe(resume_data, use_container_width=True)
                        
                        resume_options = []
                        st.session_state.resume_display_map = {}
                        for res in results:
                            display_text = f"{res.get('name', 'Unknown')} - {res.get('email', 'No email')}"
                            resume_options.append(display_text)
                            st.session_state.resume_display_map[display_text] = res
                        
                        selected_resume_option = st.selectbox(
                            "Select resume to view details", 
                            options=resume_options if resume_options else ["No resumes found"],
                            key="resume_selector"
                        )
                        
                        if selected_resume_option and "No resumes found" not in selected_resume_option:
                            selected_resume = st.session_state.resume_display_map.get(selected_resume_option)
                            if selected_resume:
                                st.markdown("---")
                                render_formatted_resume(selected_resume)

                                # Add delete button with confirmation logic
                                if "delete_confirmation" not in st.session_state:
                                    st.session_state.delete_confirmation = False

                                if not st.session_state.delete_confirmation:
                                    if st.button("🗑️ Delete Resume", key="delete_button"):
                                        st.session_state.delete_confirmation = True
                                else:
                                    # Simulate a pop-up-like experience
                                    with st.container():
                                        st.error("⚠️ Are you sure you want to delete this resume? This action cannot be undone.")
                                        col1, col2 = st.columns(2)
                                        with col1:
                                            if st.button("Yes, Delete", key="confirm_delete_button"):
                                                try:
                                                    db_manager.delete_resume({"_id": selected_resume["_id"]})
                                                    st.success(f" Deleted resume: {selected_resume.get('name', 'Unknown')}")
                                                    # Refresh the results after deletion
                                                    st.session_state.all_resumes_results = db_manager.find({})
                                                    st.session_state.delete_confirmation = False  # Reset confirmation state
                                                except Exception as e:
                                                    st.error(f"Error deleting resume: {e}")
                                        with col2:
                                            if st.button("Cancel", key="cancel_delete_button"):
                                                st.info("Deletion canceled.")
                                                st.session_state.delete_confirmation = False  # Reset confirmation state
                            else:
                                st.error("Could not find the selected resume. Please try again.")
        
        elif query_type == "Search by Field":
            col1, col2 = st.columns(2)
            with col1:
                search_field = st.selectbox(
                "Search Field", 
                    ["Name","Employee_ID","Location", "College"]
            )
            with col2:
                search_value = st.text_input("Search Value")
            
            if st.button("🔍 Search", use_container_width=True):
                if search_value:
                    query = {}
                    if search_field == "Name":
                        search_field= "name"
                        query = {search_field: {"$regex": search_value, "$options": "i"}}
                    if search_field == "Employee_ID":
                        search_field = "ID"
                        query = {search_field: {"$regex": search_value, "$options": "i"}}
                    if search_field == "Location":
                        search_field = "location"
                        query = {search_field: {"$regex": search_value, "$options": "i"}}
                    if search_field == "College":
                        search_field = "education.institution"
                        query = {search_field: {"$regex": f"(^|\\s){search_value}(\\s|$)", "$options": "i"}}
                    elif "." in search_field:
                        query = {search_field: {"$regex": search_value, "$options": "i"}}
                    else:
                        query = {search_field: {"$regex": search_value, "$options": "i"}}
                    
                    with st.spinner("Searching..."):
                        results = db_manager.find(query)
                        if results:
                            st.success(f"Found {len(results)} matching resumes")
                            search_options = []
                            search_map = {}
                            for res in results:
                                display_text = f"{res.get('name', 'Unknown')} - {res.get('email', 'No email')}"
                                search_options.append(display_text)
                                search_map[display_text] = res
                            
                            # Store search results and map in session state
                            st.session_state.search_options = search_options
                            st.session_state.search_map = search_map
                        else:
                            st.warning("No matching resumes found")
                else:
                    st.warning("Please enter a search value")
            
            if "search_options" in st.session_state and st.session_state.search_options:
                selected_search_result = st.selectbox(
                    "Select resume to view details", 
                    options=st.session_state.search_options,
                    key="search_selector"
                )
                
                if selected_search_result:
                    selected_resume = st.session_state.search_map.get(selected_search_result)
                    if selected_resume:
                        st.markdown("---")
                        render_formatted_resume(selected_resume)

                        # Add delete button with confirmation logic
                        if "delete_confirmation" not in st.session_state:
                            st.session_state.delete_confirmation = False

                        if not st.session_state.delete_confirmation:
                            if st.button("🗑️ Delete Resume", key="delete_button"):
                                st.session_state.delete_confirmation = True
                        else:
                            # Simulate a pop-up-like experience
                            with st.container():
                                st.error("⚠️ Are you sure you want to delete this resume? This action cannot be undone.")
                                col1, col2 = st.columns(2)
                                with col1:
                                    if st.button("Yes, Delete", key="confirm_delete_button"):
                                        try:
                                            db_manager.delete_resume({"_id": selected_resume["_id"]})
                                            st.success(f"✅ Deleted resume: {selected_resume.get('name', 'Unknown')}")
                                            # Refresh the results after deletion
                                            st.session_state.search_options = []
                                            st.session_state.search_map = {}
                                            st.session_state.delete_confirmation = False  # Reset confirmation state
                                        except Exception as e:
                                            st.error(f"Error deleting resume: {e}")
                                with col2:
                                    if st.button("Cancel", key="cancel_delete_button"):
                                        st.info("Deletion canceled.")
                                        st.session_state.delete_confirmation = False  # Reset confirmation state
                    else:
                        st.error("Could not find the selected resume. Please try again.")

    except Exception as e:
        st.error(f"Error connecting to database: {e}")

def job_matcher_page():
    st.title("JD-Resume Regeneration")
    
    # Initialize session state variables
    if 'job_matcher_results' not in st.session_state:
        st.session_state.job_matcher_results = []
    if 'extracted_keywords' not in st.session_state:
        st.session_state.extracted_keywords = set()
    
    # Job description input
    job_description = st.text_area("Enter Job Description", height=200)
    
    if st.button("Find Matching Candidates"):
        if not job_description.strip():
            st.error("Please enter a job description")
            return
            
        # Create progress bar and status text
        progress_bar = st.progress(0)
        status_text = st.empty()
        
        # Find matching candidates
        matcher = JobMatcher()
        st.session_state.job_matcher_results = matcher.find_matching_candidates(
            job_description, 
            progress_bar=progress_bar,
            status_text=status_text
        )
        
        # Clear progress indicators
        progress_bar.empty()
        status_text.empty()
    
    # Display results if available
    if st.session_state.job_matcher_results:
        st.write("### Matching Candidates")
        
        # Create a table for all candidates
        candidates_data = []
        for candidate in st.session_state.job_matcher_results:
            candidates_data.append({
                "Name": candidate["name"],
                "Score": f"{candidate['score']}%",
                "Status": candidate["status"],
                "Phone": candidate["phone"],
                "Email": candidate["email"]
            })
        
        # Display the table
        st.dataframe(candidates_data)
        
        # Display detailed candidate cards
        st.write("### Candidate Details")
        for candidate in st.session_state.job_matcher_results:
            with st.expander(f"{candidate['name']} - Score: {candidate['score']}%"):
                # Contact information
                st.write(f"**Phone:** {candidate['phone']}")
                st.write(f"**Email:** {candidate['email']}")
                
                # Create two columns for buttons
                col1, col2 = st.columns(2)
                
                with col1:
                    if st.button("📊 View Matching Analysis", key=f"analysis_{candidate['mongo_id']}"):
                        st.write("**Matching Analysis:**")
                        st.write(candidate['reason'])
                
                with col2:
                    if st.button("🔄 Retailor Resume", key=f"retailor_{candidate['mongo_id']}"):
                        with st.spinner("Retailoring resume..."):
                            safe_resume = convert_objectid_to_str(candidate["resume"])
                            # Get matcher from session state
                            matcher = st.session_state.get('matcher')
                            if not matcher:
                                st.error("Error: Job matcher not initialized. Please try searching again.")
                                return
                            new_res = matcher.resume_retailor.retailor_resume(
                            safe_resume,
                            st.session_state.extracted_keywords
                        )
                            if new_res:
                                st.success("Resume retailored successfully!")
                                # Create a downloadable JSON file
                                json_str = json.dumps(new_res, indent=2)
                                st.download_button(
                                    label="📥 Download Retailored Resume",
                                    data=json_str,
                                    file_name=f"retailored_resume_{candidate['name'].replace(' ', '_')}.json",
                                    mime="application/json",
                                    key=f"download_{candidate['mongo_id']}"
                                )
                                # Show the retailored resume
                                st.write("### Retailored Resume")
                                st.json(new_res)
                
                # Show full resume button
                if st.button("📄 View Full Resume", key=f"view_{candidate['mongo_id']}"):
                    st.json(candidate['resume'])<|MERGE_RESOLUTION|>--- conflicted
+++ resolved
@@ -16,11 +16,8 @@
 from final_retriever import run_retriever, render_formatted_resume  # Retriever engine
 from job_matcher import JobMatcher, JobDescriptionAnalyzer  # Import both classes from job_matcher
 import streamlit.components.v1 as components
-<<<<<<< HEAD
-=======
+
 import base64
-
->>>>>>> 3841a402
 # Set page configuration
 st.set_page_config(
     page_title="HR Resume Bot",
