import streamlit as st
import os
import json
import tempfile
from pathlib import Path
import asyncio
from datetime import datetime
import copy
from pdf_utils import PDFUtils  # Import the new class
from docx_utils import DocxUtils  # Import the DocxUtils class
# Import your existing modules
from openai import AzureOpenAI
from llama_resume_parser import ResumeParser
from standardizer import ResumeStandardizer
from db_manager import ResumeDBManager
from OCR_resume_parser import ResumeParserwithOCR
from final_retriever import run_retriever, render_formatted_resume  # Retriever engine
from job_matcher import JobMatcher, JobDescriptionAnalyzer  # Import both classes from job_matcher
import streamlit.components.v1 as components
import uuid
import base64
# Set page configuration
st.set_page_config(
    page_title="HR Resume Bot",
    page_icon="📄",
    layout="wide",
    initial_sidebar_state="expanded"
)

# Custom CSS for improved UI
st.markdown("""
<style>
.main {
    padding: 2rem;
}
.stButton button {
    width: 100%;
}
.card {
    background-color: #f9f9f9;
    border-radius: 10px;
    padding: 20px;
    margin-bottom: 15px;
    border-left: 5px solid #0068c9;
}
.card:hover {
    box-shadow: 0 4px 8px rgba(0,0,0,0.1);
}
.candidate-name {
    font-size: 20px;
    font-weight: bold;
    color: #0068c9;
}
.contact-info {
    color: #444;
    margin: 10px 0;
}
.score-info {
    color: #666;
    font-size: 14px;
    margin-top: 10px;
    padding-top: 10px;
    border-top: 1px solid #eee;
}
.accepted {
    color: #28a745;
    font-weight: bold;
}
.rejected {
    color: #dc3545;
    font-weight: bold;
}
.result-count {
    font-size: 18px;
    font-weight: bold;
    margin-bottom: 20px;
}
</style>
""", unsafe_allow_html=True)

# Sidebar for app navigation and explanations
st.sidebar.title("HR Assistance Bot")
page = st.sidebar.selectbox("Navigate", [
    "Resume Search Engine",
    "JD-Resume Regeneration",
    "Upload & Process", 
    "Database Management", 
], index=0)  # Set index=0 to make Resume Search Engine the default

# Add explanatory text based on selected page
if page == "Resume Search Engine":
    st.sidebar.markdown("""
    """)
elif page == "JD-Resume Regeneration":
    st.sidebar.markdown("""
    ### 🎯 JD-Resume Regeneration
    This page allows you to:
    1. Input a job description
    2. Automatically extract relevant keywords
    3. Score and rank candidates based on their match
    4. View detailed matching analysis
    5. See only the most relevant candidates
    """)
elif page == "Upload & Process":
    st.sidebar.markdown("""
    ### 📤 Upload & Process
    This page allows you to:
    1. Upload multiple resume files (PDF/DOCX)
    2. Automatically process them through our pipeline:
       - Parse and extract content
       - Standardize the format
       - Store in database
    3. Preview processed resumes
    """)
elif page == "Database Management":
    st.sidebar.markdown("""
    ### 💾 Database Management
    This page enables you to:
    1. View all stored resumes
    2. Search resumes by specific fields
    3. View detailed resume information
    4. Manage the resume database
    """)

# Initialize session state for tracking job progress
if "processing_complete" not in st.session_state:
    st.session_state.processing_complete = False
if "standardizing_complete" not in st.session_state:
    st.session_state.standardizing_complete = False
if "db_upload_complete" not in st.session_state:
    st.session_state.db_upload_complete = False
if "processed_files" not in st.session_state:
    st.session_state.processed_files = []
if "standardized_files" not in st.session_state:
    st.session_state.standardized_files = []
if "uploaded_files" not in st.session_state:
    st.session_state.uploaded_files = []

# Initialize session state for job matcher
if "matcher" not in st.session_state:
    st.session_state.matcher = None
if "extracted_keywords" not in st.session_state:
    st.session_state.extracted_keywords = set()
if "job_matcher_results" not in st.session_state:
    st.session_state.job_matcher_results = []

def process_uploaded_files(uploaded_files):
    """Process uploaded resume files through the parser"""
    st.session_state.processing_complete = False
    st.session_state.standardizing_complete = False
    st.session_state.db_upload_complete = False
    st.session_state.processed_files = []

    st.write(f"Processing {len(uploaded_files)} files...")
    progress_bar = st.progress(0)
    status_text = st.empty()

    total_files = len(uploaded_files)
    processed_count = 0

    files_to_process = list(uploaded_files)

    for i, uploaded_file in enumerate(files_to_process):
        file_name = uploaded_file.name
        status_text.text(f"Processing {i+1}/{total_files}: {file_name}")

        temp_file_path = os.path.join(temp_dir, file_name)
        with open(temp_file_path, "wb") as f:
            f.write(uploaded_file.getbuffer())

        file_ext = Path(file_name).suffix.lower()
        parser = ResumeParser()  # Instantiate inside loop to avoid event loop issues

        if file_ext not in parser.SUPPORTED_EXTENSIONS:
            st.warning(f"Skipping {file_name}: Unsupported file type {file_ext}")
            continue

        try:
            parsed_resume = parser.parse_resume(temp_file_path)
            if parsed_resume:
                parsed_resume["timestamp"] = datetime.now().isoformat()
                parsed_resume["original_filename"] = file_name

                output_path = parsed_dir / f"{Path(file_name).stem}.json"
                with open(output_path, "w", encoding="utf-8") as f:
                    json.dump(parsed_resume, f, indent=2, ensure_ascii=False)

                st.session_state.processed_files.append(output_path)
                processed_count += 1
            else:
                st.warning(f"No content extracted from {file_name}")
        except Exception as e:
            st.error(f"Error parsing {file_name}: {str(e)}")

        progress_bar.progress((i + 1) / total_files)

    status_text.text(f"✅ Processed {processed_count}/{total_files} files")
    st.session_state.processing_complete = True
    
async def standardize_resumes():
    """Standardize the parsed resumes using ResumeStandardizer"""
    st.session_state.standardizing_complete = False
    st.session_state.standardized_files = []
    
    # Show status
    st.write(f"Standardizing {len(st.session_state.processed_files)} files...")
    
    progress_bar = st.progress(0)
    status_text = st.empty()
    
    # Initialize the standardizer
    try:
        standardizer = ResumeStandardizer()
    except ValueError as e:
        st.error(f"Error initializing standardizer: {e}")
        return
    
    total_files = len(st.session_state.processed_files)
    standardized_count = 0
    
    # Create a copy of processed files list to prevent any potential issues with iteration
    files_to_standardize = list(st.session_state.processed_files)
    
    for i, file_path in enumerate(files_to_standardize):
        status_text.text(f"Standardizing {i+1}/{total_files}: {file_path.name}")
        
        # Modify the standardizer to use our temp paths
        output_path = standardized_dir / file_path.name
        
        if output_path.exists():
            st.session_state.standardized_files.append(output_path)
            standardized_count += 1
            progress_bar.progress((i + 1) / total_files)
            continue
        
        try:
            with open(file_path, encoding="utf-8") as f:
                raw = json.load(f)
            
            content = raw.get("content", "")
            links = raw.get("links", [])
            
            if not content.strip():
                st.warning(f"Empty content in {file_path.name}, skipping.")
                continue
            
            prompt = standardizer.make_standardizer_prompt(content, links)
            raw_response = await standardizer.call_azure_llm(prompt)
            
            # Log raw response
            raw_log_path = standardized_dir / f"{file_path.stem}_raw.md"
            with open(raw_log_path, "w", encoding="utf-8") as f:
                f.write(raw_response)
            
            cleaned_json = standardizer.clean_llm_response(raw_response)
            parsed_json = json.loads(cleaned_json)
            
            # Add timestamp, file source and original filename
            parsed_json["timestamp"] = datetime.now().isoformat()
            parsed_json["source_file"] = str(file_path)
            if "original_filename" in raw:
                parsed_json["original_filename"] = raw["original_filename"]
            
            with open(output_path, "w", encoding="utf-8") as f:
                json.dump(parsed_json, f, indent=2, ensure_ascii=False)
            
            st.session_state.standardized_files.append(output_path)
            standardized_count += 1
        except Exception as e:
            st.error(f"Error standardizing {file_path.name}: {str(e)}")
        
        # Update progress
        progress_bar.progress((i + 1) / total_files)
    
    status_text.text(f"✅ Standardized {standardized_count}/{total_files} files")
    st.session_state.standardizing_complete = True

def convert_objectid_to_str(obj):
    """Recursively turn any ObjectId into its string form."""
    if isinstance(obj, dict):
        return {k: convert_objectid_to_str(v) for k, v in obj.items()}
    elif isinstance(obj, list):
        return [convert_objectid_to_str(i) for i in obj]
    # Match ObjectId by name to avoid importing bson here
    elif type(obj).__name__ == "ObjectId":
        return str(obj)
    else:
        return obj
    
def upload_to_mongodb():
    """Upload standardized resumes to MongoDB"""
    st.session_state.db_upload_complete = False
    
    progress_bar = st.progress(0)
    status_text = st.empty()
    
    # Initialize DB manager
    try:
        db_manager = ResumeDBManager()
    except Exception as e:
        st.error(f"Error connecting to MongoDB: {e}")
        return
    
    total_files = len(st.session_state.standardized_files)
    uploaded_count = 0
    
    for i, file_path in enumerate(st.session_state.standardized_files):
        status_text.text(f"Uploading {i+1}/{total_files}: {file_path.name}")
        
        try:
            with open(file_path, encoding="utf-8") as f:
                resume_data = json.load(f)
            
            # Insert or update in MongoDB
            db_manager.insert_or_update_resume(resume_data)
            uploaded_count += 1
            st.session_state.uploaded_files.append(file_path.name)
        except Exception as e:
            st.error(f"Error uploading {file_path.name}: {e}")
        
        # Update progress
        progress_bar.progress((i + 1) / total_files)
    
    status_text.text(f"✅ Uploaded {uploaded_count}/{total_files} resumes to MongoDB")
    st.session_state.db_upload_complete = True

def validate_and_reprocess_resumes(uploaded_files):
    """Validate standardized resumes and reprocess if 'name' is missing."""
    st.write("🔍 Validating standardized resumes...")
    reprocessed_count = 0

    for file_path in st.session_state.standardized_files:
        try:
            with open(file_path, encoding="utf-8") as f:
                resume_data = json.load(f)

            # Check if 'name' is missing
            if not resume_data.get("name") or len(resume_data.get("name").split()[0]) < 2:
                st.warning(f"⚠️ Missing 'name' in {file_path.name}. Reprocessing...")
                reprocessed_count += 1

                # Find the original file in uploaded files
                original_file_name = file_path.stem  # Remove .json extension
                original_file = next(
                    (file for file in uploaded_files if Path(file.name).stem == original_file_name),
                    None
                )

                if not original_file:
                    st.error(f"❌ Original file for {file_path.name} not found in uploaded files.")
                    continue

                # Save the uploaded file temporarily
                temp_file_path = temp_dir / original_file.name
                with open(temp_file_path, "wb") as f:
                    f.write(original_file.getbuffer())

                # Re-parse the original file
                parser = ResumeParserwithOCR()
                parsed_resume = parser.parse_resume(temp_file_path)

                if parsed_resume:
                    # Save parsed data
                    parsed_output_path = parsed_dir / f"{original_file_name}.json"
                    parser.save_to_json(parsed_resume, parsed_output_path)

                    # Re-standardize the parsed data
                    standardizer = ResumeStandardizer()
                    content = parsed_resume.get("content", "")
                    links = parsed_resume.get("links", [])
                    prompt = standardizer.make_standardizer_prompt(content, links)
                    raw_response = asyncio.run(standardizer.call_azure_llm(prompt))
                    cleaned_json = standardizer.clean_llm_response(raw_response)
                    parsed_json = json.loads(cleaned_json)

                    # Add metadata
                    parsed_json["timestamp"] = datetime.now().isoformat()
                    parsed_json["source_file"] = str(temp_file_path)
                    parsed_json["original_filename"] = original_file.name

                    # Save re-standardized data
                    with open(file_path, "w", encoding="utf-8") as f:
                        json.dump(parsed_json, f, indent=2, ensure_ascii=False)

                    st.success(f"✅ Reprocessed and standardized: {file_path.name}")
                else:
                    st.error(f"❌ Failed to re-parse {original_file.name}")
        except Exception as e:
            st.error(f"Error validating {file_path.name}: {e}")

    st.write(f"🔄 Reprocessed {reprocessed_count} resumes with missing 'name'.")

# Create temp directories for processing
temp_dir = Path(tempfile.gettempdir()) / "resume_processor"
parsed_dir = temp_dir / "parsed"
standardized_dir = temp_dir / "standardized"
for directory in [parsed_dir, standardized_dir]:
    directory.mkdir(parents=True, exist_ok=True)

# -------------------
# Page: Boolean Search Engine
# -------------------
if page == "Resume Search Engine":
    # Prevent duplicate set_page_config calls in the retriever module
    original_spc = st.set_page_config
    st.set_page_config = lambda *args, **kwargs: None

    try:
        run_retriever()
    finally:
        st.set_page_config = original_spc

# -------------------
# Page: JD-Resume Regeneration
# -------------------
elif page == "JD-Resume Regeneration":
    st.title("🎯 JD-Resume Regeneration")
    st.markdown("""
    Input a job description and let our AI-powered system:
    1. Extract relevant keywords  
    2. Score candidates based on match  
    3. Show detailed analysis  
    4. Retailor their resumes on the fly  
    """)

    # Create two tabs for different search types
    tab1, tab2 = st.tabs(["🔍 Company Database Search", "👤 Individual Candidate Search"])

    with tab1:
        st.markdown("### 🔍 Search Multiple Candidates")
        st.markdown("Enter a job description to find and evaluate multiple matching candidates.")

        job_description = st.text_area(
            "📝 Enter Job Description",
            height=200,
            placeholder="Paste the job description here.",
            key="bulk_jd"
        )

        if job_description and st.button("🔍 Find Matching Candidates", type="primary", key="bulk_search"):
            progress = st.progress(0)
            status = st.empty()
            with st.spinner("Analyzing and matching candidates…"):
                matcher = JobMatcher()
                st.session_state.matcher = matcher
                analyzer = JobDescriptionAnalyzer()
                kw = analyzer.extract_keywords(job_description)
                st.session_state.extracted_keywords = kw["keywords"]
                results = matcher.find_matching_candidates(
                    job_description,
                    progress_bar=progress,
                    status_text=status
                )
                st.session_state.job_matcher_results = results
            progress.empty()
            status.empty()

        if st.session_state.extracted_keywords:
            st.subheader("🔑 Extracted Keywords")
            st.write(", ".join(sorted(st.session_state.extracted_keywords)))

        if st.session_state.job_matcher_results:
            accepted = [c for c in st.session_state.job_matcher_results if c["status"] == "Accepted"]
            if accepted:
                st.success(f"✅ Found {len(accepted)} matching candidates")
                st.subheader("📋 Detailed Candidate Profiles")
                for cand in accepted:
                    with st.expander(f"👤 {cand['name']} - Score: {cand['score']}/100", expanded=False):
                        st.markdown(f"""
                        <div class="card">
                        <div class="candidate-name">{cand['name']}</div>
                        <div class="contact-info">
                            📧 {cand['email']} | 📱 {cand['phone']}
                        </div>
                        <div class="score-info">
                            Score: {cand['score']}/100 | 
                            Status: <span class="{cand['status'].lower()}">{cand['status']}</span>
                        </div>
                        </div>
                        """, unsafe_allow_html=True)

                        st.markdown("#### 📊 Matching Analysis")
                        st.markdown(cand["reason"])

                        # Add retailor resume button
                        if st.button("🔄 Retailor Resume", key=f"retailor_bulk_{cand['mongo_id']}"):
                            with st.spinner("Retailoring resume..."):
                                safe_resume = convert_objectid_to_str(cand["resume"])
                                # Get matcher from session state
                                matcher = st.session_state.get('matcher')
                                if matcher:
                                    new_res = matcher.resume_retailor.retailor_resume(
                                        safe_resume,
                                        st.session_state.extracted_keywords,
                                        job_description
                                    )
                                if new_res:
                                        st.success("Resume retailored successfully!")
                                        # Store the retailored resume in session state
                                        st.session_state[f'resume_data_{cand["mongo_id"]}'] = new_res
                                        st.session_state[f'pdf_ready_{cand["mongo_id"]}'] = False
                                else:
                                    st.error("Error: Job matcher not initialized. Please try searching again.")

                        # Show editable form and PDF generation if resume has been retailored
                        if f'resume_data_{cand["mongo_id"]}' in st.session_state:
                            with st.form(key=f"resume_edit_form_{cand['mongo_id']}"):
                                resume_data = st.session_state[f'resume_data_{cand["mongo_id"]}']
                                resume_data["name"] = st.text_input("Name", value=resume_data.get("name", ""))
                                resume_data["title"] = st.text_input("Title", value=resume_data.get("title", ""))
                                resume_data["summary"] = st.text_area("Summary", value=resume_data.get("summary", ""), height=100)
                                
                                st.subheader("Education")
                                for i, edu in enumerate(resume_data["education"]):
                                    st.markdown(f"**Education {i+1}**")
                                    edu_col1, edu_col2, edu_col3 = st.columns(3)
                                    with edu_col1:
                                        edu["institution"] = st.text_input(f"Institution {i+1}", value=edu.get("institution", ""), key=f"institution_{cand['mongo_id']}_{i}")
                                    with edu_col2:
                                        edu["degree"] = st.text_input(f"Degree {i+1}", value=edu.get("degree", ""), key=f"degree_{cand['mongo_id']}_{i}")
                                    with edu_col3:
                                        edu["year"] = st.text_input(f"Year {i+1}", value=edu.get("year", ""), key=f"year_{cand['mongo_id']}_{i}")
                                    btn_col1, btn_col2, btn_col3 = st.columns([1, 1, 1])
                                    with btn_col1:
                                        if st.form_submit_button(f"⬆️ Edu {i+1}"):
                                            if i > 0:
                                                resume_data["education"][i - 1], resume_data["education"][i] = resume_data["education"][i], resume_data["education"][i - 1]
                                    with btn_col2:
                                        if st.form_submit_button(f"⬇️ Edu {i+1}"):
                                            if i < len(resume_data["education"]) - 1:
                                                resume_data["education"][i + 1], resume_data["education"][i] = resume_data["education"][i], resume_data["education"][i + 1]
                                    with btn_col3:
                                        if st.form_submit_button(f"🗑️ Delete Edu {i+1}"):
                                            resume_data["education"].pop(i)
                                if st.form_submit_button("➕ Add Education"):
                                    resume_data["education"].append({"institution": "", "degree": "", "year": ""})

                                st.subheader("Certifications")
                                # Ensure certifications is a list
                                if "certifications" not in resume_data:
                                    resume_data["certifications"] = []
                                for i, cert in enumerate(resume_data["certifications"]):
                                    st.markdown(f"**Certification {i+1}**")
                                    # Handle both string and dict formats for certifications
                                    if isinstance(cert, dict):
                                        cert["title"] = st.text_input(f"Certification Title {i+1}", value=cert.get("title", ""), key=f"cert_title_{cand['mongo_id']}_{i}")
                                        cert["issuer"] = st.text_input(f"Issuing Organization {i+1}", value=cert.get("issuer", ""), key=f"cert_issuer_{cand['mongo_id']}_{i}")
                                        cert["year"] = st.text_input(f"Year {i+1}", value=cert.get("year", ""), key=f"cert_year_{cand['mongo_id']}_{i}")
                                    else:
                                        # Convert string to dict format
                                        cert_title = st.text_input(f"Certification Title {i+1}", value=str(cert), key=f"cert_title_{cand['mongo_id']}_{i}")
                                        cert_issuer = st.text_input(f"Issuing Organization {i+1}", value="", key=f"cert_issuer_{cand['mongo_id']}_{i}")
                                        cert_year = st.text_input(f"Year {i+1}", value="", key=f"cert_year_{cand['mongo_id']}_{i}")
                                        resume_data["certifications"][i] = {"title": cert_title, "issuer": cert_issuer, "year": cert_year}
                                    
                                    cert_btn_col1, cert_btn_col2, cert_btn_col3 = st.columns([1, 1, 1])
                                    with cert_btn_col1:
                                        if st.form_submit_button(f"⬆️ Cert {i+1}"):
                                            if i > 0:
                                                resume_data["certifications"][i - 1], resume_data["certifications"][i] = resume_data["certifications"][i], resume_data["certifications"][i - 1]
                                    with cert_btn_col2:
                                        if st.form_submit_button(f"⬇️ Cert {i+1}"):
                                            if i < len(resume_data["certifications"]) - 1:
                                                resume_data["certifications"][i + 1], resume_data["certifications"][i] = resume_data["certifications"][i], resume_data["certifications"][i + 1]
                                    with cert_btn_col3:
                                        if st.form_submit_button(f"🗑️ Delete Cert {i+1}"):
                                            resume_data["certifications"].pop(i)
                                if st.form_submit_button("➕ Add Certification"):
                                    resume_data["certifications"].append({"title": "", "issuer": "", "year": ""})

                                st.subheader("Projects")
                                for i, proj in enumerate(resume_data["projects"]):
                                    st.markdown(f"**Project {i+1}**")
                                    proj["title"] = st.text_input(f"Title {i+1}", value=proj.get("title", ""), key=f"title_{cand['mongo_id']}_{i}")
                                    proj["description"] = st.text_area(f"Description {i+1}", value=proj.get("description", ""), key=f"desc_{cand['mongo_id']}_{i}")
                                    proj_btn_col1, proj_btn_col2, proj_btn_col3 = st.columns([1, 1, 1])
                                    with proj_btn_col1:
                                        if st.form_submit_button(f"⬆️ Move Up {i+1}"):
                                            if i > 0:
                                                resume_data["projects"][i - 1], resume_data["projects"][i] = resume_data["projects"][i], resume_data["projects"][i - 1]
                                    with proj_btn_col2:
                                        if st.form_submit_button(f"⬇️ Move Down {i+1}"):
                                            if i < len(resume_data["projects"]) - 1:
                                                resume_data["projects"][i + 1], resume_data["projects"][i] = resume_data["projects"][i], resume_data["projects"][i + 1]
                                    with proj_btn_col3:
                                        if st.form_submit_button(f"🗑️ Delete {i+1}"):
                                            resume_data["projects"].pop(i)
                                if st.form_submit_button("➕ Add Project"):
                                    resume_data["projects"].append({"title": "", "description": ""})

                                st.subheader("Skills")
                                updated_skills = []
                                for i, skill in enumerate(resume_data["skills"]):
                                    skill_col1, skill_col2, skill_col3, skill_col4 = st.columns([4, 1, 1, 1])
                                    with skill_col1:
                                        skill_input = st.text_input(f"Skill {i+1}", value=skill, key=f"skill_input_{cand['mongo_id']}_{i}")
                                        updated_skills.append(skill_input)
                                    with skill_col2:
                                        if st.form_submit_button(f"⬆️ Skill {i+1}"):
                                            if i > 0:
                                                resume_data["skills"][i - 1], resume_data["skills"][i] = resume_data["skills"][i], resume_data["skills"][i - 1]
                                    with skill_col3:
                                        if st.form_submit_button(f"⬇️ Skill {i+1}"):
                                            if i < len(resume_data["skills"]) - 1:
                                                resume_data["skills"][i + 1], resume_data["skills"][i] = resume_data["skills"][i], resume_data["skills"][i + 1]
                                    with skill_col4:
                                        if st.form_submit_button(f" Delete Skill {i+1}"):
                                            resume_data["skills"].pop(i)
                                if st.form_submit_button("➕ Add Skill"):
                                    resume_data["skills"].append("")
                                submit_button = st.form_submit_button("Update and Generate New PDF")
                            if submit_button:
                                resume_data["skills"] = [s.strip() for s in updated_skills if s.strip()]
                                st.session_state[f'resume_data_{cand["mongo_id"]}'] = copy.deepcopy(resume_data)
                                with st.spinner("Generating PDF..."):
                                    # Always use extracted keywords from session state
                                    keywords = st.session_state.get('extracted_keywords', None)
                                    pdf_file, html_out = PDFUtils.generate_pdf(resume_data, keywords=keywords)
                                    pdf_b64 = PDFUtils.get_base64_pdf(pdf_file)
                                    st.session_state[f'generated_pdf_{cand["mongo_id"]}'] = pdf_file
                                    st.session_state[f'generated_pdf_b64_{cand["mongo_id"]}'] = pdf_b64
                                    st.session_state[f'pdf_ready_{cand["mongo_id"]}'] = True
                                    st.success("PDF generated successfully!")
# ...existing 
                        if st.session_state.get(f'pdf_ready_{cand["mongo_id"]}', False):
                            st.markdown("### 📄 Generated PDF Preview")
                            pdf_b64 = st.session_state[f'generated_pdf_b64_{cand["mongo_id"]}']
                            # pdf_display = f'<iframe src="data:application/pdf;base64,{pdf_b64}" width="700" height="900" type="application/pdf"></iframe>'
                            # st.markdown(pdf_display, unsafe_allow_html=True)

                            # Info message and link to open in new tab
                            st.info("If the PDF is not viewable above, your browser may not support embedded PDF viewing.")
                            pdf_filename = f"{st.session_state.resume_data.get('name', 'resume').replace(' ', '_')}.pdf"
                            link_id = f"open_pdf_link_{uuid.uuid4().hex}"

                            components.html(f"""
                                <a id="{link_id}" style="margin:10px 0;display:inline-block;padding:8px 16px;font-size:16px;border-radius:5px;background:#0068c9;color:white;text-decoration:none;border:none;cursor:pointer;">
                                    🔗 Click here to open the PDF in a new tab
                                </a>
                                <script>
                                const b64Data = "{pdf_b64}";
                                const byteCharacters = atob(b64Data);
                                const byteNumbers = new Array(byteCharacters.length);
                                for (let i = 0; i < byteCharacters.length; i++) {{
                                    byteNumbers[i] = byteCharacters.charCodeAt(i);
                                }}
                                const byteArray = new Uint8Array(byteNumbers);
                                const blob = new Blob([byteArray], {{type: "application/pdf"}});
                                const blobUrl = URL.createObjectURL(blob);
                                const link = document.getElementById("{link_id}");
                                link.href = blobUrl;
                                link.target = "_blank";
                                link.rel = "noopener noreferrer";
                                link.onclick = function() {{
                                    setTimeout(function(){{URL.revokeObjectURL(blobUrl)}}, 10000);
                                }};
                                </script>
                            """, height=80)
                            st.download_button(
                                "📥 Download PDF",
                                data=st.session_state[f'generated_pdf_{cand["mongo_id"]}'],
                                file_name=f"{resume_data.get('name', 'resume').replace(' ', '_')}.pdf",
                                mime="application/pdf",
                                key=f"pdf_download_{cand['mongo_id']}"
                            )
<<<<<<< HEAD
                            # --- Download Word Button ---
                            keywords = st.session_state.get('extracted_keywords', None)
                            word_file = DocxUtils.generate_docx(resume_data, keywords=keywords)
                            st.download_button(
                                "📝 Download Word",
                                data=word_file,
                                file_name=f"{resume_data.get('name', 'resume').replace(' ', '_')}.docx",
                                mime="application/vnd.openxmlformats-officedocument.wordprocessingml.document",
                                key=f"word_download_{cand['mongo_id']}"
                            )

=======
# ...existing code...
                       
>>>>>>> cee595e5
                            # Add generate summary, editable text area, and copy button
                            st.markdown("### 📝 Candidate Pitch Summary")
                            if st.button("✨ Generate Summary", key=f"generate_summary_{cand['mongo_id']}", use_container_width=True):
                                with st.spinner("Generating candidate summary..."):
                                    summary_prompt = (
                                        f"You are an expert HR professional. You MUST infer and assign a professional job title for the candidate based on the job description and their experience/skills. Do not leave the title blank. If unsure, use the most relevant title from the job description. Then, write a detailed, information-rich, single-paragraph professional summary (8-10 sentences) to introduce the following candidate to a client for a job opportunity. The summary should be written in third person, using formal and business-appropriate language, and should avoid any informal, overly enthusiastic, or emotional expressions. The summary must be comprehensive and cover the candidate's technical expertise, relevant experience, key achievements, major projects, technologies and frameworks used, leadership, teamwork, impact, and educational background as they pertain to the job description. Be specific about programming languages, frameworks, tools, and platforms the candidate has worked with. Mention any certifications or notable accomplishments. The summary should reflect high ethical standards and professionalism, and should not include any bullet points, excitement, or casual language. Use only facts from the provided information and do not invent or exaggerate. The summary should be suitable for inclusion in a formal client communication and should be at least 8-10 sentences long.\n\nReturn your response as a JSON object with two fields: 'title' and 'summary'.\n\nCandidate Information:\nName: {resume_data.get('name', '')}\nTitle: {resume_data.get('title', '')}\nSummary: {resume_data.get('summary', '')}\nSkills: {', '.join(resume_data.get('skills', []))}\n\nProjects:\n{json.dumps(resume_data.get('projects', []), indent=2)}\n\nEducation:\n{json.dumps(resume_data.get('education', []), indent=2)}\n\nJob Description:\n{job_description}"
                                    )
                                    try:
                                        client = AzureOpenAI(
                                            api_key=st.secrets["azure_openai"]["api_key"],
                                            api_version=st.secrets["azure_openai"]["api_version"],
                                            azure_endpoint=st.secrets["azure_openai"]["endpoint"]
                                        )
                                        response = client.chat.completions.create(
                                            model=st.secrets["azure_openai"]["deployment"],
                                            messages=[
                                                {"role": "system", "content": "You are an expert HR professional who writes compelling candidate summaries."},
                                                {"role": "user", "content": summary_prompt}
                                            ],
                                            temperature=0.7,
                                            response_format={"type": "json_object"}
                                        )
                                        result = response.choices[0].message.content.strip()
                                        try:
                                            result_json = json.loads(result)
                                            # Fallback: If title is empty, use the first line of the job description or a default
                                            title = result_json.get("title", "").strip()
                                            if not title:
                                                title = job_description.split("\n")[0].split("-")[0].split(":")[0].split(".")[0].strip()
                                                if not title:
                                                    title = "Candidate"
                                            resume_data["title"] = title
                                            st.session_state[f'candidate_summary_{cand["mongo_id"]}'] = result_json.get("summary", "")
                                        except Exception as e:
                                            st.session_state[f'candidate_summary_{cand["mongo_id"]}'] = result
                                    except Exception as e:
                                        st.error(f"Error generating summary: {str(e)}")
                            summary = st.session_state.get(f'candidate_summary_{cand["mongo_id"]}', "")
                            summary = st.text_area(
                                "Edit the summary as needed",
                                value=summary,
                                height=400,
                                key=f"summary_edit_{cand['mongo_id']}"
                            )
                            # Clean copy button using a hidden textarea inside the HTML component
                            components.html(f'''
                                <textarea id="copyText_{cand['mongo_id']}" style="position:absolute;left:-9999px;">{summary}</textarea>
                                <button style="margin-top:10px;padding:8px 16px;font-size:16px;border-radius:5px;background:#0068c9;color:white;border:none;cursor:pointer;"
                                    onclick="var copyText = document.getElementById('copyText_{cand['mongo_id']}'); copyText.style.display='block'; copyText.select(); document.execCommand('copy'); copyText.style.display='none'; alert('Copied!');">
                                    📋 Copy Summary
                                </button>
                            ''', height=60)
        elif job_description:
            st.info("👆 Click 'Find Matching Candidates' to start.")
        else:
            st.info("👆 Enter a job description to begin matching.")

    with tab2:
        st.markdown("### 👤 Search & Retailor for a Specific Candidate")
        st.markdown("Find a specific candidate and retailor their resume for a particular job.")
        
        col1, col2 = st.columns([1, 3])
        with col1:
            search_field = st.selectbox("Search by", ["Name", "Employee ID"], index=1)
        with col2:
            label = f"Enter candidate {search_field}" if search_field == "Name" else "Enter candidate Employee ID"
            search_value = st.text_input(label)

        # Always show job description input and search button
        job_description_single = st.text_area(
            "Enter Job Description for This Candidate", 
            height=150, 
            key="single_jd",
            placeholder="Paste the job description here."
        )

        if st.button("Find & Retailor for This Candidate", type="primary", key="single_search"):
            if not search_value or not job_description_single.strip():
                st.warning("Please enter both candidate info and job description.")
            else:
                from db_manager import ResumeDBManager
                db_manager = ResumeDBManager()
                # Build the query based on the selected search field
                if search_field == "Name":
                    query = {"name": {"$regex": f"^{search_value}$", "$options": "i"}}
                elif search_field == "Employee ID":
                    query = {"ID": {"$regex": f"^{search_value}$", "$options": "i"}}
                else:
                    query = {search_field.lower(): {"$regex": f"^{search_value}$", "$options": "i"}}
                results = db_manager.find(query)
                if not results:
                    st.error("No candidate found with that info.")
                else:
                    # If multiple, let user pick
                    if len(results) > 1:
                        st.warning("Multiple candidates found. Please select the correct one.")
                        options = [
                            f"{c.get('name', 'Unknown')} | {c.get('email', 'No email')} | {c.get('phone', 'No phone')}"
                            for c in results
                        ]
                        selected = st.selectbox("Select Candidate", options)
                        idx = options.index(selected)
                        candidate = results[idx]
                    else:
                        candidate = results[0]
                    
                    st.success(f"Found candidate: {candidate.get('name', 'Unknown')}")
                    analyzer = JobDescriptionAnalyzer()
                    keywords = analyzer.extract_keywords(job_description_single)
                    # Store keywords in session state for PDF generation
                    st.session_state.extracted_keywords = keywords["keywords"]
                    matcher = JobMatcher()
                    
                    with st.spinner("🔄 Retailoring resume..."):
                        retailored = matcher.resume_retailor.retailor_resume(
                            convert_objectid_to_str(candidate),
                            keywords["keywords"],
                            job_description_single
                        )
                    
                    if retailored:
                        # Initialize session state for resume data with all required fields
                        st.session_state.resume_data = retailored
                        st.session_state.resume_data.setdefault("education", [])
                        st.session_state.resume_data.setdefault("projects", [])
                        st.session_state.resume_data.setdefault("skills", [])
                        st.session_state.resume_data.setdefault("certifications", [])
                        st.session_state.resume_data.setdefault("name", "")
                        st.session_state.resume_data.setdefault("title", "")
                        st.session_state.resume_data.setdefault("summary", "")
                        st.session_state.pdf_ready_single = False

        # Editable form and PDF preview for individual candidate
        if st.session_state.get("resume_data") is not None:
            with st.form(key="resume_edit_form_single"):
                resume_data = st.session_state.resume_data
                resume_data["name"] = st.text_input("Name", value=resume_data.get("name", ""))
                resume_data["title"] = st.text_input("Title", value=resume_data.get("title", ""))
                resume_data["summary"] = st.text_area("Summary", value=resume_data.get("summary", ""), height=100)
                st.subheader("Education")
                for i, edu in enumerate(resume_data["education"]):
                    st.markdown(f"**Education {i+1}**")
                    edu_col1, edu_col2, edu_col3 = st.columns(3)
                    with edu_col1:
                        edu["institution"] = st.text_input(f"Institution {i+1}", value=edu.get("institution", ""), key=f"institution_single_{i}")
                    with edu_col2:
                        edu["degree"] = st.text_input(f"Degree {i+1}", value=edu.get("degree", ""), key=f"degree_single_{i}")
                    with edu_col3:
                        edu["year"] = st.text_input(f"Year {i+1}", value=edu.get("year", ""), key=f"year_single_{i}")
                    btn_col1, btn_col2, btn_col3 = st.columns([1, 1, 1])
                    with btn_col1:
                        if st.form_submit_button(f"⬆️ Edu {i+1}"):
                            if i > 0:
                                resume_data["education"][i - 1], resume_data["education"][i] = resume_data["education"][i], resume_data["education"][i - 1]
                    with btn_col2:
                        if st.form_submit_button(f"⬇️ Edu {i+1}"):
                            if i < len(resume_data["education"]) - 1:
                                resume_data["education"][i + 1], resume_data["education"][i] = resume_data["education"][i], resume_data["education"][i + 1]
                    with btn_col3:
                        if st.form_submit_button(f"🗑️ Delete Edu {i+1}"):
                            resume_data["education"].pop(i)
                if st.form_submit_button("➕ Add Education"):
                    resume_data["education"].append({"institution": "", "degree": "", "year": ""})

                st.subheader("Certifications")
                # Ensure certifications is a list
                if "certifications" not in resume_data:
                    resume_data["certifications"] = []
                for i, cert in enumerate(resume_data["certifications"]):
                    st.markdown(f"**Certification {i+1}**")
                    # Handle both string and dict formats for certifications
                    if isinstance(cert, dict):
                        cert["title"] = st.text_input(f"Certification Title {i+1}", value=cert.get("title", ""), key=f"cert_title_single_{i}")
                        cert["issuer"] = st.text_input(f"Issuing Organization {i+1}", value=cert.get("issuer", ""), key=f"cert_issuer_single_{i}")
                        cert["year"] = st.text_input(f"Year {i+1}", value=cert.get("year", ""), key=f"cert_year_single_{i}")
                    else:
                        # Convert string to dict format
                        cert_title = st.text_input(f"Certification Title {i+1}", value=str(cert), key=f"cert_title_single_{i}")
                        cert_issuer = st.text_input(f"Issuing Organization {i+1}", value="", key=f"cert_issuer_single_{i}")
                        cert_year = st.text_input(f"Year {i+1}", value="", key=f"cert_year_single_{i}")
                        resume_data["certifications"][i] = {"title": cert_title, "issuer": cert_issuer, "year": cert_year}
                    
                    cert_btn_col1, cert_btn_col2, cert_btn_col3 = st.columns([1, 1, 1])
                    with cert_btn_col1:
                        if st.form_submit_button(f"⬆️ Cert {i+1}"):
                            if i > 0:
                                resume_data["certifications"][i - 1], resume_data["certifications"][i] = resume_data["certifications"][i], resume_data["certifications"][i - 1]
                    with cert_btn_col2:
                        if st.form_submit_button(f"⬇️ Cert {i+1}"):
                            if i < len(resume_data["certifications"]) - 1:
                                resume_data["certifications"][i + 1], resume_data["certifications"][i] = resume_data["certifications"][i], resume_data["certifications"][i + 1]
                    with cert_btn_col3:
                        if st.form_submit_button(f"🗑️ Delete Cert {i+1}"):
                            resume_data["certifications"].pop(i)
                if st.form_submit_button("➕ Add Certification"):
                    resume_data["certifications"].append({"title": "", "issuer": "", "year": ""})

                st.subheader("Projects")
                for i, proj in enumerate(resume_data["projects"]):
                    st.markdown(f"**Project {i+1}**")
                    proj["title"] = st.text_input(f"Title {i+1}", value=proj.get("title", ""), key=f"title_single_{i}")
                    proj["description"] = st.text_area(f"Description {i+1}", value=proj.get("description", ""), key=f"desc_single_{i}")
                    proj_btn_col1, proj_btn_col2, proj_btn_col3 = st.columns([1, 1, 1])
                    with proj_btn_col1:
                        if st.form_submit_button(f"⬆️ Move Up {i+1}"):
                            if i > 0:
                                resume_data["projects"][i - 1], resume_data["projects"][i] = resume_data["projects"][i], resume_data["projects"][i - 1]
                    with proj_btn_col2:
                        if st.form_submit_button(f"⬇️ Move Down {i+1}"):
                            if i < len(resume_data["projects"]) - 1:
                                resume_data["projects"][i + 1], resume_data["projects"][i] = resume_data["projects"][i], resume_data["projects"][i + 1]
                    with proj_btn_col3:
                        if st.form_submit_button(f"🗑️ Delete {i+1}"):
                            resume_data["projects"].pop(i)
                if st.form_submit_button("➕ Add Project"):
                    resume_data["projects"].append({"title": "", "description": ""})
                st.subheader("Skills")
                updated_skills = []
                for i, skill in enumerate(resume_data["skills"]):
                    skill_col1, skill_col2, skill_col3, skill_col4 = st.columns([4, 1, 1, 1])
                    with skill_col1:
                        skill_input = st.text_input(f"Skill {i+1}", value=skill, key=f"skill_input_single_{i}")
                        updated_skills.append(skill_input)
                    with skill_col2:
                        if st.form_submit_button(f"⬆️ Skill {i+1}"):
                            if i > 0:
                                resume_data["skills"][i - 1], resume_data["skills"][i] = resume_data["skills"][i], resume_data["skills"][i - 1]
                    with skill_col3:
                        if st.form_submit_button(f"⬇️ Skill {i+1}"):
                            if i < len(resume_data["skills"]) - 1:
                                resume_data["skills"][i + 1], resume_data["skills"][i] = resume_data["skills"][i], resume_data["skills"][i + 1]
                    with skill_col4:
                        if st.form_submit_button(f" Delete Skill {i+1}"):
                            resume_data["skills"].pop(i)
                if st.form_submit_button("➕ Add Skill"):
                    resume_data["skills"].append("")
                submit_button = st.form_submit_button("Update and Generate New PDF")
            if submit_button:
                resume_data["skills"] = [s.strip() for s in updated_skills if s.strip()]
                st.session_state.resume_data = copy.deepcopy(resume_data)
                with st.spinner("Generating PDF..."):
                    # Always use extracted keywords from session state
                    keywords = st.session_state.get('extracted_keywords', None)
                    pdf_file, html_out = PDFUtils.generate_pdf(resume_data, keywords=keywords)
                    pdf_b64 = PDFUtils.get_base64_pdf(pdf_file)
                    st.session_state.generated_pdf = pdf_file
                    st.session_state.generated_pdf_b64 = pdf_b64
                    st.session_state.pdf_ready_single = True
                    st.success("PDF generated successfully!")
        # After the form, show the PDF preview and download if available
        
        # ...existing code...
        if st.session_state.get("pdf_ready_single", False):
            st.markdown("### 📄 Generated PDF Preview")
            pdf_b64 = st.session_state.generated_pdf_b64
            # pdf_display = f'<iframe src="data:application/pdf;base64,{pdf_b64}" width="700" height="900" type="application/pdf"></iframe>'
            # st.markdown(pdf_display, unsafe_allow_html=True)

            # Info message and link to open in new tab
            st.info("If the PDF is not viewable above, your browser may not support embedded PDF viewing.")
            link_id = f"open_pdf_link_{uuid.uuid4().hex}"

            components.html(f"""
                <a id="{link_id}" style="margin:10px 0;display:inline-block;padding:8px 16px;font-size:16px;border-radius:5px;background:#0068c9;color:white;text-decoration:none;border:none;cursor:pointer;">
                    🔗 Click here to open the PDF in a new tab
                </a>
                <script>
                const b64Data = "{pdf_b64}";
                const byteCharacters = atob(b64Data);
                const byteNumbers = new Array(byteCharacters.length);
                for (let i = 0; i < byteCharacters.length; i++) {{
                    byteNumbers[i] = byteCharacters.charCodeAt(i);
                }}
                const byteArray = new Uint8Array(byteNumbers);
                const blob = new Blob([byteArray], {{type: "application/pdf"}});
                const blobUrl = URL.createObjectURL(blob);
                const link = document.getElementById("{link_id}");
                link.href = blobUrl;
                link.target = "_blank";
                link.rel = "noopener noreferrer";
                link.onclick = function() {{
                    setTimeout(function(){{URL.revokeObjectURL(blobUrl)}}, 10000);
                }};
                </script>
            """, height=80)
            

            st.download_button(
                "📄 Download PDF",
                data=st.session_state.generated_pdf,
                file_name=f"{st.session_state.resume_data.get('name', 'resume').replace(' ', '_')}.pdf",
                mime="application/pdf",
                key="pdf_download_single"
            )
<<<<<<< HEAD
            # --- Download Word Button ---
            keywords = st.session_state.get('extracted_keywords', None)
            word_file = DocxUtils.generate_docx(st.session_state.resume_data, keywords=keywords)
            st.download_button(
                "📝 Download Word",
                data=word_file,
                file_name=f"{st.session_state.resume_data.get('name', 'resume').replace(' ', '_')}.docx",
                mime="application/vnd.openxmlformats-officedocument.wordprocessingml.document",
                key="word_download_single"
            )
=======

>>>>>>> cee595e5
            st.markdown("### 📝 Candidate Pitch Summary")
            if st.button("✨ Generate Summary", key="generate_summary_single", use_container_width=True):
                with st.spinner("Generating candidate summary..."):
                    summary_prompt = (
                        f"You are an expert HR professional. You MUST infer and assign a professional job title for the candidate based on the job description and their experience/skills. Do not leave the title blank. If unsure, use the most relevant title from the job description. Then, write a detailed, information-rich, single-paragraph professional summary (8-10 sentences) to introduce the following candidate to a client for a job opportunity. The summary should be written in third person, using formal and business-appropriate language, and should avoid any informal, overly enthusiastic, or emotional expressions. The summary must be comprehensive and cover the candidate's technical expertise, relevant experience, key achievements, major projects, technologies and frameworks used, leadership, teamwork, impact, and educational background as they pertain to the job description. Be specific about programming languages, frameworks, tools, and platforms the candidate has worked with. Mention any certifications or notable accomplishments. The summary should reflect high ethical standards and professionalism, and should not include any bullet points, excitement, or casual language. Use only facts from the provided information and do not invent or exaggerate. The summary should be suitable for inclusion in a formal client communication and should be at least 8-10 sentences long.\n\nReturn your response as a JSON object with two fields: 'title' and 'summary'.\n\nCandidate Information:\nName: {st.session_state.resume_data.get('name', '')}\nTitle: {st.session_state.resume_data.get('title', '')}\nSummary: {st.session_state.resume_data.get('summary', '')}\nSkills: {', '.join(st.session_state.resume_data.get('skills', []))}\n\nProjects:\n{json.dumps(st.session_state.resume_data.get('projects', []), indent=2)}\n\nEducation:\n{json.dumps(st.session_state.resume_data.get('education', []), indent=2)}\n\nJob Description:\n{job_description_single}"
                    )
                    try:
                        client = AzureOpenAI(
                            api_key=st.secrets["azure_openai"]["api_key"],
                            api_version=st.secrets["azure_openai"]["api_version"],
                            azure_endpoint=st.secrets["azure_openai"]["endpoint"]
                        )
                        response = client.chat.completions.create(
                            model=st.secrets["azure_openai"]["deployment"],
                            messages=[
                                {"role": "system", "content": "You are an expert HR professional who writes compelling candidate summaries."},
                                {"role": "user", "content": summary_prompt}
                            ],
                            temperature=0.7,
                            response_format={"type": "json_object"}
                        )
                        result = response.choices[0].message.content.strip()
                        try:
                            result_json = json.loads(result)
                            # Fallback: If title is empty, use the first line of the job description or a default
                            title = result_json.get("title", "").strip()
                            if not title:
                                title = job_description_single.split("\n")[0].split("-")[0].split(":")[0].split(".")[0].strip()
                                if not title:
                                    title = "Candidate"
                            st.session_state.resume_data["title"] = title
                            st.session_state.candidate_summary_single = result_json.get("summary", "")
                        except Exception as e:
                            st.session_state.candidate_summary_single = result
                    except Exception as e:
                        st.error(f"Error generating summary: {str(e)}")
            summary = st.session_state.get("candidate_summary_single", "")
            summary = st.text_area(
                "Edit the summary as needed",
                value=summary,
                height=400,
                key="summary_edit_single"
            )
            # Clean copy button using a hidden textarea inside the HTML component
            components.html(f'''
                <textarea id="copyText_single" style="position:absolute;left:-9999px;">{summary}</textarea>
                <button style="margin-top:10px;padding:8px 16px;font-size:16px;border-radius:5px;background:#0068c9;color:white;border:none;cursor:pointer;"
                    onclick="var copyText = document.getElementById('copyText_single'); copyText.style.display='block'; copyText.select(); document.execCommand('copy'); copyText.style.display='none'; alert('Copied!');">
                    📋 Copy Summary
                </button>
            ''', height=60)

# -------------------
# Page: Upload & Process Resumes
# -------------------
elif page == "Upload & Process":
    st.title("📄 Resume Processing Pipeline")
    st.markdown("""
    ### Streamlined Resume Processing
    Upload your resume files and let our AI-powered pipeline handle the rest. The system will automatically:
    1. Extract and parse content from your resumes
    2. Standardize the information into a consistent format
    3. Store the processed data in our database
    
    Supported formats: PDF, DOCX
""")

    uploaded_files = st.file_uploader(
        "📤 Upload Resume Files", 
        type=["pdf", "docx"], 
        accept_multiple_files=True,
        key="resume_uploader",
        help="Upload PDF or DOCX resume files"
    )

    # Track uploaded files in session state for persistence
    if "uploaded_file_names" not in st.session_state:
        st.session_state.uploaded_file_names = []

    # Update the list of uploaded file names
    if uploaded_files:
        current_file_names = [file.name for file in uploaded_files]
        if sorted(current_file_names) != sorted(st.session_state.uploaded_file_names):
            st.session_state.uploaded_file_names = current_file_names
            st.session_state.processing_complete = False
            st.session_state.standardizing_complete = False
            st.session_state.db_upload_complete = False
            st.session_state.processed_files = []
            st.session_state.standardized_files = []
            st.session_state.uploaded_files = []

    # Combined processing button
    if uploaded_files:
        if st.button("🚀 Process Resumes", type="primary", use_container_width=True):
            with st.spinner("Processing resumes..."):
                # Step 1: Parse
                process_uploaded_files(uploaded_files)
                st.success("✅ Parsing complete!")
                
                # Step 2: Standardize
                asyncio.run(standardize_resumes())
                st.success("✅ Standardization complete!")

                # Step 3: Validate and reprocess if necessary
                validate_and_reprocess_resumes(uploaded_files)
                
                # Step 4: Upload to MongoDB
                upload_to_mongodb()
                st.success("✅ Database upload complete!")
    else:
        st.info("👆 Please upload resume files to begin processing")

    # Display processing status
    st.subheader("📊 Processing Status")
    status_col1, status_col2, status_col3 = st.columns(3)
    with status_col1:
        if st.session_state.processing_complete:
            st.success(f"✅ Parsed {len(st.session_state.processed_files)} files")
        else:
            st.info("⏳ Waiting for parsing...")
    with status_col2:
        if st.session_state.standardizing_complete:
            st.success(f"✅ Standardized {len(st.session_state.standardized_files)} files")
        elif st.session_state.processing_complete:
            st.info("⏳ Ready to standardize")
        else:
            st.info("⏳ Waiting for parsing...")
    with status_col3:
        if st.session_state.db_upload_complete:
            st.success(f"✅ Uploaded {len(st.session_state.uploaded_files)} files to MongoDB")
        elif st.session_state.standardizing_complete:
            st.info("⏳ Ready to upload to MongoDB")
        else:
            st.info("⏳ Waiting for standardization...")

    # Display file previews if processed
    if st.session_state.standardized_files:
        st.subheader("👀 Preview Processed Resumes")
        selected_file = st.selectbox(
            "Select a resume to preview", 
            options=[f.name for f in st.session_state.standardized_files]
        )
        if selected_file:
            file_path = standardized_dir / selected_file
            with open(file_path, "r", encoding="utf-8") as f:
                resume_data = json.load(f)
            st.markdown("---")
            render_formatted_resume(resume_data)

# -------------------
# Page: Database Management
# -------------------
elif page == "Database Management":
    st.title("💾 Resume Database Management")
    
    st.markdown("""
    ### Database Operations
    
    #### Available Operations:
    1. - See complete list of candidates in database
       - View detailed information in table format
    
    2. **Search Candidates By:**
       - Name
       - Employee ID 
       - Location
       - College/University
    """)


    try:
        db_manager = ResumeDBManager()
        query_type = st.radio("Select Query Type", ["View All Resumes", "Search by Field"])
        
        if query_type == "View All Resumes":
            if "all_resumes_results" not in st.session_state:
                st.session_state.all_resumes_results = []
            if st.button("📥 Fetch All Resumes", use_container_width=True) or st.session_state.all_resumes_results:
                with st.spinner("Fetching resumes..."):
                    if not st.session_state.all_resumes_results:
                        st.session_state.all_resumes_results = db_manager.find({})
                    results = st.session_state.all_resumes_results
                    st.success(f"Found {len(results)} resumes")
                    if results:
                        resume_data = []
                        for res in results:
                            resume_data.append({
                                "ID": res.get("ID", "N/A"),
                                "Name": res.get("name", "N/A"),
                                "Email": res.get("email", "N/A"),
                                "Skills": ", ".join(res.get("skills", [])[:3]) + ("..." if len(res.get("skills", [])) > 3 else "")
                            })
                        st.dataframe(resume_data, use_container_width=True)
                        
                        resume_options = []
                        st.session_state.resume_display_map = {}
                        for res in results:
                            display_text = f"{res.get('name', 'Unknown')} - {res.get('email', 'No email')}"
                            resume_options.append(display_text)
                            st.session_state.resume_display_map[display_text] = res
                        
                        selected_resume_option = st.selectbox(
                            "Select resume to view details", 
                            options=resume_options if resume_options else ["No resumes found"],
                            key="resume_selector"
                        )
                        
                        if selected_resume_option and "No resumes found" not in selected_resume_option:
                            selected_resume = st.session_state.resume_display_map.get(selected_resume_option)
                            if selected_resume:
                                st.markdown("---")
                                render_formatted_resume(selected_resume)

                                # Add delete button with confirmation logic
                                if "delete_confirmation" not in st.session_state:
                                    st.session_state.delete_confirmation = False

                                if not st.session_state.delete_confirmation:
                                    if st.button("🗑️ Delete Resume", key="delete_button"):
                                        st.session_state.delete_confirmation = True
                                else:
                                    # Simulate a pop-up-like experience
                                    with st.container():
                                        st.error("⚠️ Are you sure you want to delete this resume? This action cannot be undone.")
                                        col1, col2 = st.columns(2)
                                        with col1:
                                            if st.button("Yes, Delete", key="confirm_delete_button"):
                                                try:
                                                    db_manager.delete_resume({"_id": selected_resume["_id"]})
                                                    st.success(f" Deleted resume: {selected_resume.get('name', 'Unknown')}")
                                                    # Refresh the results after deletion
                                                    st.session_state.all_resumes_results = db_manager.find({})
                                                    st.session_state.delete_confirmation = False  # Reset confirmation state
                                                except Exception as e:
                                                    st.error(f"Error deleting resume: {e}")
                                        with col2:
                                            if st.button("Cancel", key="cancel_delete_button"):
                                                st.info("Deletion canceled.")
                                                st.session_state.delete_confirmation = False  # Reset confirmation state
                            else:
                                st.error("Could not find the selected resume. Please try again.")
        
        elif query_type == "Search by Field":
            col1, col2 = st.columns(2)
            with col1:
                search_field = st.selectbox(
                "Search Field", 
                    ["Name","Employee_ID","Location", "College"]
            )
            with col2:
                search_value = st.text_input("Search Value")
            
            if st.button("🔍 Search", use_container_width=True):
                if search_value:
                    query = {}
                    if search_field == "Name":
                        search_field= "name"
                        query = {search_field: {"$regex": search_value, "$options": "i"}}
                    if search_field == "Employee_ID":
                        search_field = "ID"
                        query = {search_field: {"$regex": search_value, "$options": "i"}}
                    if search_field == "Location":
                        search_field = "location"
                        query = {search_field: {"$regex": search_value, "$options": "i"}}
                    if search_field == "College":
                        search_field = "education.institution"
                        query = {search_field: {"$regex": f"(^|\\s){search_value}(\\s|$)", "$options": "i"}}
                    elif "." in search_field:
                        query = {search_field: {"$regex": search_value, "$options": "i"}}
                    else:
                        query = {search_field: {"$regex": search_value, "$options": "i"}}
                    
                    with st.spinner("Searching..."):
                        results = db_manager.find(query)
                        if results:
                            st.success(f"Found {len(results)} matching resumes")
                            search_options = []
                            search_map = {}
                            for res in results:
                                display_text = f"{res.get('name', 'Unknown')} - {res.get('email', 'No email')}"
                                search_options.append(display_text)
                                search_map[display_text] = res
                            
                            # Store search results and map in session state
                            st.session_state.search_options = search_options
                            st.session_state.search_map = search_map
                        else:
                            st.warning("No matching resumes found")
                else:
                    st.warning("Please enter a search value")
            
            if "search_options" in st.session_state and st.session_state.search_options:
                selected_search_result = st.selectbox(
                    "Select resume to view details", 
                    options=st.session_state.search_options,
                    key="search_selector"
                )
                
                if selected_search_result:
                    selected_resume = st.session_state.search_map.get(selected_search_result)
                    if selected_resume:
                        st.markdown("---")
                        render_formatted_resume(selected_resume)

                        # Add delete button with confirmation logic
                        if "delete_confirmation" not in st.session_state:
                            st.session_state.delete_confirmation = False

                        if not st.session_state.delete_confirmation:
                            if st.button("🗑️ Delete Resume", key="delete_button"):
                                st.session_state.delete_confirmation = True
                        else:
                            # Simulate a pop-up-like experience
                            with st.container():
                                st.error("⚠️ Are you sure you want to delete this resume? This action cannot be undone.")
                                col1, col2 = st.columns(2)
                                with col1:
                                    if st.button("Yes, Delete", key="confirm_delete_button"):
                                        try:
                                            db_manager.delete_resume({"_id": selected_resume["_id"]})
                                            st.success(f"✅ Deleted resume: {selected_resume.get('name', 'Unknown')}")
                                            # Refresh the results after deletion
                                            st.session_state.search_options = []
                                            st.session_state.search_map = {}
                                            st.session_state.delete_confirmation = False  # Reset confirmation state
                                        except Exception as e:
                                            st.error(f"Error deleting resume: {e}")
                                with col2:
                                    if st.button("Cancel", key="cancel_delete_button"):
                                        st.info("Deletion canceled.")
                                        st.session_state.delete_confirmation = False  # Reset confirmation state
                    else:
                        st.error("Could not find the selected resume. Please try again.")

    except Exception as e:
        st.error(f"Error connecting to database: {e}")

def job_matcher_page():
    st.title("JD-Resume Regeneration")
    
    # Initialize session state variables
    if 'job_matcher_results' not in st.session_state:
        st.session_state.job_matcher_results = []
    if 'extracted_keywords' not in st.session_state:
        st.session_state.extracted_keywords = set()
    
    # Job description input
    job_description = st.text_area("Enter Job Description", height=200)
    
    if st.button("Find Matching Candidates"):
        if not job_description.strip():
            st.error("Please enter a job description")
            return
            
        # Create progress bar and status text
        progress_bar = st.progress(0)
        status_text = st.empty()
        
        # Find matching candidates
        matcher = JobMatcher()
        st.session_state.job_matcher_results = matcher.find_matching_candidates(
            job_description, 
            progress_bar=progress_bar,
            status_text=status_text
        )
        
        # Clear progress indicators
        progress_bar.empty()
        status_text.empty()
    
    # Display results if available
    if st.session_state.job_matcher_results:
        st.write("### Matching Candidates")
        
        # Create a table for all candidates
        candidates_data = []
        for candidate in st.session_state.job_matcher_results:
            candidates_data.append({
                "Name": candidate["name"],
                "Score": f"{candidate['score']}%",
                "Status": candidate["status"],
                "Phone": candidate["phone"],
                "Email": candidate["email"]
            })
        
        # Display the table
        st.dataframe(candidates_data)
        
        # Display detailed candidate cards
        st.write("### Candidate Details")
        for candidate in st.session_state.job_matcher_results:
            with st.expander(f"{candidate['name']} - Score: {candidate['score']}%"):
                # Contact information
                st.write(f"**Phone:** {candidate['phone']}")
                st.write(f"**Email:** {candidate['email']}")
                
                # Create two columns for buttons
                col1, col2 = st.columns(2)
                
                with col1:
                    if st.button("📊 View Matching Analysis", key=f"analysis_{candidate['mongo_id']}"):
                        st.write("**Matching Analysis:**")
                        st.write(candidate['reason'])
                
                with col2:
                    if st.button("🔄 Retailor Resume", key=f"retailor_{candidate['mongo_id']}"):
                        with st.spinner("Retailoring resume..."):
                            safe_resume = convert_objectid_to_str(candidate["resume"])
                            # Get matcher from session state
                            matcher = st.session_state.get('matcher')
                            if not matcher:
                                st.error("Error: Job matcher not initialized. Please try searching again.")
                                return
                            new_res = matcher.resume_retailor.retailor_resume(
                            safe_resume,
                            st.session_state.extracted_keywords
                        )
                            if new_res:
                                st.success("Resume retailored successfully!")
                                # Create a downloadable JSON file
                                json_str = json.dumps(new_res, indent=2)
                                st.download_button(
                                    label="📥 Download Retailored Resume",
                                    data=json_str,
                                    file_name=f"retailored_resume_{candidate['name'].replace(' ', '_')}.json",
                                    mime="application/json",
                                    key=f"download_{candidate['mongo_id']}"
                                )
                                # Show the retailored resume
                                st.write("### Retailored Resume")
                                st.json(new_res)
                
                # Show full resume button
                if st.button("📄 View Full Resume", key=f"view_{candidate['mongo_id']}"):
                    st.json(candidate['resume'])<|MERGE_RESOLUTION|>--- conflicted
+++ resolved
@@ -663,7 +663,7 @@
                                 mime="application/pdf",
                                 key=f"pdf_download_{cand['mongo_id']}"
                             )
-<<<<<<< HEAD
+
                             # --- Download Word Button ---
                             keywords = st.session_state.get('extracted_keywords', None)
                             word_file = DocxUtils.generate_docx(resume_data, keywords=keywords)
@@ -675,10 +675,7 @@
                                 key=f"word_download_{cand['mongo_id']}"
                             )
 
-=======
-# ...existing code...
-                       
->>>>>>> cee595e5
+
                             # Add generate summary, editable text area, and copy button
                             st.markdown("### 📝 Candidate Pitch Summary")
                             if st.button("✨ Generate Summary", key=f"generate_summary_{cand['mongo_id']}", use_container_width=True):
@@ -973,7 +970,7 @@
                 mime="application/pdf",
                 key="pdf_download_single"
             )
-<<<<<<< HEAD
+
             # --- Download Word Button ---
             keywords = st.session_state.get('extracted_keywords', None)
             word_file = DocxUtils.generate_docx(st.session_state.resume_data, keywords=keywords)
@@ -984,9 +981,7 @@
                 mime="application/vnd.openxmlformats-officedocument.wordprocessingml.document",
                 key="word_download_single"
             )
-=======
-
->>>>>>> cee595e5
+
             st.markdown("### 📝 Candidate Pitch Summary")
             if st.button("✨ Generate Summary", key="generate_summary_single", use_container_width=True):
                 with st.spinner("Generating candidate summary..."):
